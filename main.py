--- conflicted
+++ resolved
@@ -16,11 +16,10 @@
         "--model_config", type=str, nargs="?", help="The name of the model config to use.", default=None
     )
     parser.add_argument(
-<<<<<<< HEAD
         "--eval_model_config", type=str, nargs="?", help="The name of the model config to use.", default=None
-=======
+    )
+    parser.add_argument(
         "--model_name", type=str, help="The name of the deployed vllm model to use.", default=None
->>>>>>> ed2c9587
     )
     parser.add_argument(
         "--exp_logdir", type=str, help="The name of the subdirectory in which to save the logs.", default=None
