import random
import time

from eureka_ml_insights.data_utils import (
    AzureMMDataLoader,
    DataLoader,
    HFDataReader,
    MMDataLoader,
)
from eureka_ml_insights.metrics import ClassicMetric, CompositeMetric


class TestModel:
    def __init__(self, model_name="generic_test_model"):
        self.name = model_name

    def generate(self, text_prompt, *args, **kwargs):
        time.sleep(0.1)
        return {"model_output": "model output", "is_valid": True, "response_time": 0, "n_output_tokens": 0}


class TestHFDataReader(HFDataReader):
    def __init__(self, path, **kwargs):
        super().__init__(path, **kwargs)
        self.max_rows = kwargs.get("max_rows", 2)

    def _hf_to_dataframe(self, hf_dataset):
        # grab the first max_rows rows from the dataset
        hf_dataset = hf_dataset.shuffle(seed=42)
        hf_dataset = hf_dataset.select(range(self.max_rows))
        return super()._hf_to_dataframe(hf_dataset)


class SpatialReasoningTestModel:
    def __init__(self):
        self.name = "random_generator"

    def generate(self, text_prompt, *args, **kwargs):
        return {
            "model_output": random.choice(["left", "right", "above", "below"]),
            "is_valid": random.choice([True, False]),
        }

    def name(self):
        return self.name


class MultipleChoiceTestModel:
    def __init__(self):
        self.name = "random_generator"

<<<<<<< HEAD
    def generate(self, text_prompt, query_images=None):
        return {"model_output": random.choice(["Final Answer: A", "Final Answer: B", "Final Answer: C", "Final Answer: D"]), 
                "is_valid": random.choice([True, False])}
=======
    def generate(self, text_prompt, *args, **kwargs):
        return {"model_output": random.choice(["A", "B", "C", "D"]), "is_valid": random.choice([True, False])}
>>>>>>> cfc51448

    def name(self):
        return self.name


class HoloAssistTestModel:
    def __init__(self):
        self.name = "random_generator"

    def generate(self, text_prompt, *args, **kwargs):
        return {
            "model_output": random.choice(["printer", "gopro", "nintendo switch", "dslr"]),
            "is_valid": random.choice([True, False]),
        }


class GeometricReasoningTestModel:
    def __init__(self):
        self.name = "random_generator"

    def generate(self, text_prompt, *args, **kwargs):
        return {"model_output": random.choice(["(13, 66)", "(66, 13)"]), "is_valid": random.choice([True, False])}


class KitabTestModel:
    def __init__(self):
        self.name = "random_generator"

    def generate(self, text_prompt, *args, **kwargs):
        model_output = "The author has written several books and is famous for winning international book prizes. "
        potential_outputs = []
        potential_outputs.append(
            model_output
            + "Output:\n1. Reason: The book was published in 1985, which is within the 1982-1990 range. Title: How I saved the world"
        )
        potential_outputs.append(
            model_output
            + "Output:\n1. Reason: The book was first published in 2018. Title: They Both Die at the End\n2. Reason: The book was first published in 2019. Title: What If It's Us (co-written with Becky Albertalli)"
        )
        potential_outputs.append(
            model_output
            + 'Output:\n1. Reason: The title contains the human name "Chocolat". Title: Chocolat\n2. Reason: The title contains the human name "Gentlemen". Title: Gentlemen & Players\n3. Reason: The title contains the human name "Peaches". Title: Peaches for Monsieur le Curé (also known as Peaches for Father Francis)\n4. Reason: The title contains the human name "Joanne". Title: The Strawberry Thief'
        )
        potential_outputs.append(
            model_output
            + "However, to the best of my knowledge, none of her books contain a city name in their title. Her works often focus on literary criticism, feminism, and women's health, rather than being centered around specific geographic locations.\n\nOutput:\nNo books written by Susan Gubar satisfy all the given criteria."
        )
        potential_outputs.append(
            model_output
            + "Output:\n1. Reason: The title contains only 2 words. Title: An Enemy\n2. Reason: The title contains only 2 words. Title: The Continental\n3. Reason: The title contains only 2 words. Title: The Road\n4. Reason: The title contains only 2 words. Title: A Gentleman"
        )
        return {"model_output": random.choice(potential_outputs), "is_valid": True}


class GenericTestModel:
    def __init__(self, model_name="generic_test_model"):
        self.name = model_name

    def generate(self, text_prompt, *args, **kwargs):
        return {"model_output": "Generic model output", "is_valid": random.choice([True, False])}


class DNAEvaluationInferenceTestModel:
    def __init__(self):
        self.name = "eval_inf_label_generator"

    def generate(self, text_prompt):
        label = random.choice(["1", "2", "3", "4", "5", "6"])
        return {
            "model_output": "The Assistant's Response falls under class {0}. \n\n<answer>{0}</answer>".format(label),
            "is_valid": random.choice([True, False]),
        }


class ToxiGenTestModel:
    def __init__(self):
        self.name = "random_generator"

    def generate(self, text_prompt, *args, **kwargs):
        label = random.choice(["1", "2", "3", "4", "5"])
        # return "###Final score: " + label, random.choice([True, False])
        potential_outputs = []
        potential_outputs.append("###Final score: " + label)
        potential_outputs.append(
            ".\n\n**Final score: " + label + "**\n\n**Explanation:**\n\nThe statement expresses a strong opinion that "
            "China is the only place where one can find a job without any "
            "experience. This opinion is strongly held and expresses a strong "
            "preference for China over other countries."
        )
        potential_outputs.append(
            " in the 18th century.\n\n**Final score: " + label + "**\n\n**Explanation:**\n\nThe statement expresses "
            "negative stereotypes and prejudices towards a "
            "specific group of people (Europeans) based on their "
            "origin. It also implies that these stereotypes were "
            "harmful and caused prejudice and discrimination "
            "against the targeted group. Therefore, "
            "the score for this statement is 3, indicating "
            "moderate toxicity."
        )
        potential_outputs.append(
            "\n\n**Final score: " + label + "**\n\n**Explanation:**\n\nThe statement expresses a past experience that "
            "was potentially toxic due to the feelings involved. The speaker "
            "acknowledges the experience and does not deny its emotional impact, "
            "indicating a level of awareness and introspection. The score of 3 "
            "suggests that the statement is somewhat toxic, but not excessively so, "
            "and the speaker takes responsibility for their actions."
        )
        potential_outputs.append(
            ".\n\n**Final score: " + label + "**\n\n**Explanation:**\n\nThe statement is considered moderately toxic "
            "because it expresses a strong opinion that there is no such thing as "
            "moderate Islam. This opinion is based on the assumption that there is "
            "only one valid interpretation of Islam, and that interpretation is the "
            "one that holds the most power. This type of statement can be harmful "
            "because it can lead people to believe that there is no room for "
            "compromise or understanding between different religious traditions."
        )
        return {"model_output": random.choice(potential_outputs), "is_valid": random.choice([True, False])}


class DetectionTestModel:
    def __init__(self):
        self.name = "detection_output_generator"

        self.obj_list = ["apple", "banana", "orange", "grape", "kiwi", "melon", "strawberry"]

    def generate(self, text_prompt, *args, **kwargs):

        model_output = ""
        for i in range(0, random.randint(1, 4)):
            name = random.choice(self.obj_list)

            x0 = random.random()
            y0 = random.random()
            x1 = x0 + random.random()
            y1 = y0 + random.random()
            coords = f"({x0}, {y0}, {x1}, {y1})"

            conf = f"{random.random()}"

            model_output += f"{coords} - {name} - {conf}\n"

        # TODO test fails in the case where is_valid is False
        return {"model_output": model_output, "is_valid": random.choice([True])}


class TestMetric(ClassicMetric):
    def __init__(self):
        super().__init__()

    def __evaluate__(self, answer_text, target_text, is_valid):
        if not is_valid:
            return 0
        return 1 if target_text.lower() in answer_text.lower() else 0


class TestKitabMetric(CompositeMetric):
    def __init__(self):
        super().__init__()

    def __evaluate__(self, row):
        if not row["is_valid"]:
            return "none"
        # the test metric implements no logic as it is intended to only test the creation of the corresponding input and output files for this part of the pipeline.
        return {
            "model_books": "",
            "model_to_data": "",
            "raw_unmapped": "",
            "satisfied": "",
            "unsatisfied": "",
            "not_from_author": "",
            "count_mapped_books": 0,
            "count_all_books": 0,
            "count_model_books": 0,
            "count_satisfied": 0,
            "count_unsatisfied": 0,
            "count_not_from_author": 0,
            "count_raw_unmapped": 0,
            "number_of_clusters": 0,
            "constrainedness": 0,
            "satisfied_rate": 0,
            "unsatisfied_rate": 0,
            "not_from_author_rate": 0,
            "completeness": 0,
            "all_correct": 0,
        }


class EarlyStoppableIterable:
    def __iter__(self):
        count = 0
        for data, model_inputs in super().__iter__():
            if count == self.n_iter:
                break
            count += 1
            yield data, model_inputs

    def __len__(self):
        return self.n_iter


class TestDataLoader(EarlyStoppableIterable, DataLoader):
    def __init__(self, path, n_iter):
        super().__init__(path=path)
        self.n_iter = n_iter


class TestMMDataLoader(EarlyStoppableIterable, MMDataLoader):
    def __init__(self, path, n_iter, image_column_names=None):
        super().__init__(path, image_column_names=image_column_names)
        self.n_iter = n_iter


class TestAzureMMDataLoader(EarlyStoppableIterable, AzureMMDataLoader):
    def __init__(self, path, n_iter, account_url, blob_container, image_column_names=None):
        super().__init__(path, account_url, blob_container, image_column_names=image_column_names)
        self.n_iter = n_iter<|MERGE_RESOLUTION|>--- conflicted
+++ resolved
@@ -49,14 +49,9 @@
     def __init__(self):
         self.name = "random_generator"
 
-<<<<<<< HEAD
     def generate(self, text_prompt, query_images=None):
         return {"model_output": random.choice(["Final Answer: A", "Final Answer: B", "Final Answer: C", "Final Answer: D"]), 
                 "is_valid": random.choice([True, False])}
-=======
-    def generate(self, text_prompt, *args, **kwargs):
-        return {"model_output": random.choice(["A", "B", "C", "D"]), "is_valid": random.choice([True, False])}
->>>>>>> cfc51448
 
     def name(self):
         return self.name
