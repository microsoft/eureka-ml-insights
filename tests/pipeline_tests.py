import logging
import os
import sys
import unittest
from pathlib import Path

import jsonlines

from eureka_ml_insights.user_configs.ba_calendar import Calendar_Schedule_PIPELINE

# setup loggers
logging.basicConfig(level=logging.INFO, format="%(asctime)s - %(levelname)s - %(message)s")

path = str(Path(Path(__file__).parent.absolute()).parent.absolute())  # noqa
sys.path.insert(0, path)  # noqa

from eureka_ml_insights.configs import MetricConfig, ModelConfig
from eureka_ml_insights.core import Pipeline
from eureka_ml_insights.data_utils.transform import (
    RunPythonTransform,
    SamplerTransform,
    SequenceTransform,
)
from eureka_ml_insights.user_configs import (
    AIME_PIPELINE,
    DNA_PIPELINE,
    GEOMETER_PIPELINE,
    KITAB_ONE_BOOK_CONSTRAINT_PIPELINE,
    MAZE_PIPELINE,
    MAZE_TEXTONLY_PIPELINE,
    MMMU_BASELINE_PIPELINE,
    OBJECT_DETECTION_SINGLE_PIPELINE,
    OBJECT_RECOGNITION_SINGLE_PIPELINE,
    SPATIAL_GRID_PIPELINE,
    SPATIAL_GRID_TEXTONLY_PIPELINE,
    SPATIAL_MAP_PIPELINE,
    SPATIAL_MAP_TEXTONLY_PIPELINE,
    SPATIAL_REASONING_SINGLE_PIPELINE,
    VISUAL_PROMPTING_SINGLE_PIPELINE,
    Drop_Experiment_Pipeline,
    GPQA_Experiment_Pipeline,
    IFEval_PIPELINE,
    ToxiGen_Discriminative_PIPELINE,
    ToxiGen_Generative_PIPELINE,
)
from tests.test_utils import (
    DetectionTestModel,
    DNAEvaluationInferenceTestModel,
    GenericTestModel,
    GeometricReasoningTestModel,
    KitabTestModel,
    MultipleChoiceTestModel,
    SpatialReasoningTestModel,
    TestDataLoader,
    TestHFDataReader,
    TestKitabMetric,
    TestMMDataLoader,
    ToxiGenTestModel,
)

N_ITER = 2


class TEST_SPATIAL_REASONING_PIPELINE(SPATIAL_REASONING_SINGLE_PIPELINE):
    # Test config the spatial reasoning benchmark with the SpatialReasoningTestModel and TestMMDataLoader
    # with small sample data and a test model
    def configure_pipeline(self):
        model_config = ModelConfig(SpatialReasoningTestModel, {})
        config = super().configure_pipeline(model_config=model_config)
        self.data_processing_comp.data_reader_config.class_name = TestHFDataReader
        self.inference_comp = config.component_configs[1]
        self.inference_comp.data_loader_config.class_name = TestMMDataLoader
        self.inference_comp.data_loader_config.init_args["n_iter"] = N_ITER
        return config


class TEST_OBJECT_DETECTION_PIPELINE(OBJECT_DETECTION_SINGLE_PIPELINE):
    # Test config the object detection benchmark with the DetectionTestModel and TestMMDataLoader
    # with small sample data and a test model
    def configure_pipeline(self, resume_from=None):
        model_config = ModelConfig(DetectionTestModel, {})
        config = super().configure_pipeline(model_config=model_config)
        self.data_processing_comp.data_reader_config.class_name = TestHFDataReader
        self.inference_comp.data_loader_config.class_name = TestMMDataLoader
        self.inference_comp.data_loader_config.init_args["n_iter"] = N_ITER
        return config


class TEST_VISUAL_PROMPTING_PIPELINE(VISUAL_PROMPTING_SINGLE_PIPELINE):
    # Test config the visual prompting benchmark with the GenericTestModel and TestMMDataLoader
    # with small sample data and a test model
    def configure_pipeline(self, resume_from=None):
        model_config = ModelConfig(GenericTestModel, {})
        config = super().configure_pipeline(model_config=model_config)
        self.data_processing_comp.data_reader_config.class_name = TestHFDataReader
        self.inference_comp.data_loader_config.class_name = TestMMDataLoader
        self.inference_comp.data_loader_config.init_args["n_iter"] = N_ITER
        return config


class TEST_OBJECT_RECOGNITION_PIPELINE(OBJECT_RECOGNITION_SINGLE_PIPELINE):
    # Test config the object recognition benchmark with the GenericTestModel and TestMMDataLoader
    # with small sample data and a test model
    def configure_pipeline(self, resume_from=None):
        model_config = ModelConfig(GenericTestModel, {})
        config = super().configure_pipeline(model_config=model_config)
        self.data_processing_comp.data_reader_config.class_name = TestHFDataReader
        self.inference_comp.data_loader_config.class_name = TestMMDataLoader
        self.inference_comp.data_loader_config.init_args["n_iter"] = N_ITER
        return config


class TEST_SPATIAL_GRID_PIPELINE(SPATIAL_GRID_PIPELINE):
    # Test config the spatial grid counting benchmark with the TestMMDataLoader
    # with small sample data and a test model
    def configure_pipeline(self, resume_from=None):
        model_config = ModelConfig(GenericTestModel, {})
        config = super().configure_pipeline(model_config=model_config)
        self.data_processing_comp.data_reader_config.class_name = TestHFDataReader
        self.inference_comp.data_loader_config.class_name = TestMMDataLoader
        self.inference_comp.data_loader_config.init_args["n_iter"] = N_ITER
        return config


class TEST_SPATIAL_GRID_TEXTONLY_PIPELINE(SPATIAL_GRID_TEXTONLY_PIPELINE):
    # Test config the spatial grid counting benchmark textonly version with the TestDataLoader
    # with small sample data and a test model
    def configure_pipeline(self, resume_from=None):
        model_config = ModelConfig(GenericTestModel, {})
        config = super().configure_pipeline(model_config=model_config)
        self.data_processing_comp.data_reader_config.class_name = TestHFDataReader
        self.inference_comp.data_loader_config.class_name = TestDataLoader
        self.inference_comp.data_loader_config.init_args["n_iter"] = N_ITER
        return config


class TEST_SPATIAL_MAP_PIPELINE(SPATIAL_MAP_PIPELINE):
    # Test config the spatial map benchmark with the TestMMDataLoader
    # with small sample data and a test model
    def configure_pipeline(self, resume_from=None):
        model_config = ModelConfig(GenericTestModel, {"model_name": "generic_test_model"})
        config = super().configure_pipeline(model_config=model_config)
        self.data_processing_comp.data_reader_config.class_name = TestHFDataReader
        self.inference_comp.data_loader_config.class_name = TestMMDataLoader
        self.inference_comp.data_loader_config.init_args["n_iter"] = N_ITER
        return config


class TEST_SPATIAL_MAP_TEXTONLY_PIPELINE(SPATIAL_MAP_TEXTONLY_PIPELINE):
    # Test config the spatial map benchmark textonly version with the TestDataLoader
    # with small sample data and a test model
    def configure_pipeline(self, resume_from=None):
        model_config = ModelConfig(GenericTestModel, {"model_name": "generic_test_model"})
        config = super().configure_pipeline(model_config=model_config)
        self.data_processing_comp.data_reader_config.class_name = TestHFDataReader
        self.inference_comp.data_loader_config.class_name = TestDataLoader
        self.inference_comp.data_loader_config.init_args["n_iter"] = N_ITER
        return config


class TEST_MAZE_PIPELINE(MAZE_PIPELINE):
    # Test config the maze benchmark with the TestMMDataLoader
    # with small sample data and a test model
    def configure_pipeline(self, resume_from=None):
        model_config = ModelConfig(GenericTestModel, {})
        config = super().configure_pipeline(model_config=model_config)
        self.data_processing_comp.data_reader_config.class_name = TestHFDataReader
        self.inference_comp.data_loader_config.class_name = TestMMDataLoader
        self.inference_comp.data_loader_config.init_args["n_iter"] = N_ITER
        return config


class TEST_MAZE_TEXTONLY_PIPELINE(MAZE_TEXTONLY_PIPELINE):
    # Test config the maze benchmark textonly version with the TestDataLoader
    # with small sample data and a test model
    def configure_pipeline(self, resume_from=None):
        model_config = ModelConfig(GenericTestModel, {})
        config = super().configure_pipeline(model_config=model_config)
        self.data_processing_comp.data_reader_config.class_name = TestHFDataReader
        self.inference_comp.data_loader_config.class_name = TestDataLoader
        self.inference_comp.data_loader_config.init_args["n_iter"] = N_ITER
        return config


class TEST_KITAB_ONE_BOOK_CONSTRAINT_PIPELINE(KITAB_ONE_BOOK_CONSTRAINT_PIPELINE):
    def configure_pipeline(self):
        config = super().configure_pipeline(model_config=ModelConfig(KitabTestModel, {}))
        inference_comp = config.component_configs[1]
        inference_comp.data_loader_config.class_name = TestDataLoader
        inference_comp.data_loader_config.init_args["n_iter"] = N_ITER
        self.evalreporting_comp.metric_config = MetricConfig(TestKitabMetric)
        self.evalreporting_comp.aggregator_configs[0].init_args["column_names"] = [
            "TestKitabMetric_satisfied_rate",
            "TestKitabMetric_unsatisfied_rate",
            "TestKitabMetric_not_from_author_rate",
            "TestKitabMetric_completeness",
            "TestKitabMetric_all_correct",
        ]
        self.evalreporting_comp.aggregator_configs[1].init_args["column_names"] = [
            "TestKitabMetric_satisfied_rate",
            "TestKitabMetric_unsatisfied_rate",
            "TestKitabMetric_not_from_author_rate",
            "TestKitabMetric_completeness",
            "TestKitabMetric_all_correct",
        ]
        return config


class TEST_GEOMETRIC_REASONING_PIPELINE(GEOMETER_PIPELINE):
    # Test config the spatial reasoning benchmark with the TestDataLoader
    # with small sample data and a test model
    def configure_pipeline(self):
        model_config = ModelConfig(GeometricReasoningTestModel, {})
        config = super().configure_pipeline(model_config=model_config)
        data_processing_comp = config.component_configs[0]
        data_processing_comp.data_reader_config.class_name = TestHFDataReader
        inference_comp = config.component_configs[1]
        inference_comp.data_loader_config.class_name = TestDataLoader
        inference_comp.data_loader_config.init_args["n_iter"] = N_ITER
        return config


class TEST_DNA_PIPELINE(DNA_PIPELINE):
    # Test config the Do Not Answer benchmark with TestModel and TestDataLoader
    def configure_pipeline(self):
        model_config_eval = ModelConfig(DNAEvaluationInferenceTestModel, {})
        config = super().configure_pipeline(model_config=ModelConfig(GenericTestModel, {}))
        self.inference_comp.data_loader_config.class_name = TestDataLoader
        self.inference_comp.data_loader_config.init_args = {
            "path": os.path.join(self.data_processing_comp.output_dir, "transformed_data.jsonl"),
            "n_iter": N_ITER,
        }
        self.eval_inference_comp.model_config = model_config_eval
        self.eval_inference_comp.data_loader_config.class_name = TestDataLoader
        self.eval_inference_comp.data_loader_config.init_args = {
            "path": os.path.join(self.eval_data_pre_processing_comp.output_dir, "transformed_data.jsonl"),
            "n_iter": N_ITER,
        }
        return config


class TEST_IFEval_PIPELINE(IFEval_PIPELINE):
    # Test config the IFEval benchmark with TestModel and TestDataLoader
    def configure_pipeline(self):
        config = super().configure_pipeline(model_config=ModelConfig(GenericTestModel, {}))
        self.data_processing_comp.data_reader_config.init_args["transform"] = SequenceTransform(
            [
                RunPythonTransform("df['instruction_id_list_copy'] = df.loc[:, 'instruction_id_list']"),
                RunPythonTransform("df = df.explode(['instruction_id_list_copy'])"),
                SamplerTransform(sample_count=N_ITER, random_seed=99, stratify_by="instruction_id_list_copy"),
            ]
        )
        return config
    
class TEST_BA_Calendar_PIPELINE(Calendar_Schedule_PIPELINE):
    # Test config the BA Calendar benchmark with TestModel and TestDataLoader
    def configure_pipeline(self):
        config = super().configure_pipeline(model_config=ModelConfig(GenericTestModel, {}))
        self.data_processing_comp.data_reader_config.init_args["transform"].transforms.extend(
            [
                RunPythonTransform("df = df.explode(['selected_constraints'])"),
                SamplerTransform(sample_count=N_ITER, random_seed=99, stratify_by="selected_constraints"),
            ]
        )
        self.inference_comp.data_loader_config.class_name = TestDataLoader
        self.inference_comp.data_loader_config.init_args["n_iter"] = N_ITER
        return config


class TEST_TOXIGEN_PIPELINE(ToxiGen_Discriminative_PIPELINE):
    def configure_pipeline(self):
        config = super().configure_pipeline(model_config=ModelConfig(ToxiGenTestModel, {}))
        self.inference_comp.data_loader_config.class_name = TestDataLoader
        self.inference_comp.data_loader_config.init_args = {
            "path": os.path.join(self.data_pre_processing.output_dir, "transformed_data.jsonl"),
            "n_iter": N_ITER,
        }
        return config


class TEST_TOXIGEN_GEN_PIPELINE(ToxiGen_Generative_PIPELINE):
    def configure_pipeline(self):
        config = super().configure_pipeline(model_config=ModelConfig(GenericTestModel, {}))
        self.inference_comp.data_loader_config.class_name = TestDataLoader
        self.inference_comp.data_loader_config.init_args = {
            "path": os.path.join(self.data_pre_processing.output_dir, "transformed_data.jsonl"),
            "n_iter": N_ITER,
        }
        self.eval_inference_comp.model_config = ModelConfig(ToxiGenTestModel, {})
        return config


class TEST_MMMU_PIPELINE(MMMU_BASELINE_PIPELINE):
    # Test config the MMMU benchmark with MultipleChoiceTestModel and TestMMDataLoader
    def configure_pipeline(self, resume_from=None):
        config = super().configure_pipeline(model_config=ModelConfig(MultipleChoiceTestModel, {}))

        self.data_processing_comp.data_reader_config.init_args["split"] = "dev"
        self.data_processing_comp.data_reader_config.init_args["tasks"] = ["Math"]

        self.inference_comp.data_loader_config.class_name = TestDataLoader
        self.inference_comp.data_loader_config.init_args["n_iter"] = N_ITER
        return config


class TEST_GPQA_PIPELINE(GPQA_Experiment_Pipeline):
    # Test config the GPQA benchmark with TestModel and TestDataLoader
    def configure_pipeline(self):
        config = super().configure_pipeline(model_config=ModelConfig(GenericTestModel, {}))
        self.inference_comp.data_loader_config.class_name = TestDataLoader
        self.inference_comp.data_loader_config.init_args = {
            "path": os.path.join(self.data_processing_comp.output_dir, "transformed_data.jsonl"),
            "n_iter": N_ITER,
        }
        return config


class TEST_DROP_PIPELINE(Drop_Experiment_Pipeline):
    # Test config the Drop benchmark with TestModel and TestDataLoader
    def configure_pipeline(self):
        config = super().configure_pipeline(model_config=ModelConfig(GenericTestModel, {}))
        self.inference_comp.data_loader_config.class_name = TestDataLoader
        self.inference_comp.data_loader_config.init_args = {
            "path": os.path.join(self.data_processing_comp.output_dir, "transformed_data.jsonl"),
            "n_iter": N_ITER,
        }
        return config


class TEST_AIME_PIPELINE(AIME_PIPELINE):
    # Test config the AIME benchmark with GenericTestModel and TestMMDataLoader
    def configure_pipeline(self):
        config = super().configure_pipeline(
            model_config=ModelConfig(GenericTestModel, {})
        )  # use a small subset of AIME
        self.inference_comp.data_loader_config.class_name = TestMMDataLoader
        self.inference_comp.data_loader_config.init_args["n_iter"] = N_ITER
        return config


class PipelineTest:
    def setUp(self) -> None:
        self.conf = self.get_config()
        logging.info(f"Pipeline test for {self.__class__.__name__}:")
        pipeline = Pipeline(self.conf.component_configs, self.conf.log_dir)
        self.eval_config = self.conf.component_configs[-1]
        self.data_reader_config = self.conf.component_configs[0]
        pipeline.run()
        # find all the files in the log directory recursively
        self.files = list(Path(self.conf.log_dir).rglob("*"))

    def test_outputs_exist(self) -> None:
        logging.info("Running test_outputs_exist test in PipelineTest")
        self.assertTrue(any("transformed_data.jsonl" in str(file) for file in self.files))
        if self.data_reader_config.prompt_template_path:
            self.assertTrue(any("processed_prompts.jsonl" in str(file) for file in self.files))
        self.assertTrue(any("inference_result.jsonl" in str(file) for file in self.files))
        self.verify_n_aggregators(self.eval_config)
        
    def verify_n_aggregators(self, eval_config) -> None:
        eval_files = list(Path(self.eval_config.output_dir).rglob("*"))
        self.eval_config = eval_config
        if self.eval_config.metric_config is not None:
            self.assertTrue(any("metric_results.jsonl" in str(file) for file in eval_files))
        n_aggregators = len(self.eval_config.aggregator_configs)
        n_aggregator_files = len([file for file in eval_files if "aggregator" in str(file)])
        self.assertEqual(n_aggregators, n_aggregator_files)


@unittest.skipIf("skip_tests_with_missing_ds" in os.environ, "Missing public dataset. TODO: revert")
class SR1_PipelineTest(PipelineTest, unittest.TestCase):
    def get_config(self):
        return TEST_SPATIAL_REASONING_PIPELINE().pipeline_config


@unittest.skipIf("skip_tests_with_missing_ds" in os.environ, "Missing public dataset. TODO: revert")
class VP1_PipelineTest(PipelineTest, unittest.TestCase):
    def get_config(self):
        return TEST_VISUAL_PROMPTING_PIPELINE().pipeline_config


@unittest.skipIf("skip_tests_with_missing_ds" in os.environ, "Missing public dataset. TODO: revert")
class OR1_PipelineTest(PipelineTest, unittest.TestCase):
    def get_config(self):
        return TEST_OBJECT_RECOGNITION_PIPELINE().pipeline_config


@unittest.skipIf("skip_tests_with_missing_ds" in os.environ, "Missing public dataset. TODO: revert")
class OD1_PipelineTest(PipelineTest, unittest.TestCase):
    def get_config(self):
        return TEST_OBJECT_DETECTION_PIPELINE().pipeline_config


class MMMU_PipelineTest(PipelineTest, unittest.TestCase):
    def get_config(self):
        return TEST_MMMU_PIPELINE().pipeline_config


@unittest.skipIf("skip_tests_with_missing_ds" in os.environ, "Missing public dataset. TODO: revert")
class SPATIAL_GRID_PipelineTest(PipelineTest, unittest.TestCase):
    def get_config(self):
        return TEST_SPATIAL_GRID_PIPELINE().pipeline_config


@unittest.skipIf("skip_tests_with_missing_ds" in os.environ, "Missing public dataset. TODO: revert")
class SPATIAL_GRID_TEXTONLY_PipelineTest(PipelineTest, unittest.TestCase):
    def get_config(self):
        return TEST_SPATIAL_GRID_TEXTONLY_PIPELINE().pipeline_config


@unittest.skipIf("skip_tests_with_missing_ds" in os.environ, "Missing public dataset. TODO: revert")
class SPATIAL_MAP_PipelineTest(PipelineTest, unittest.TestCase):
    def get_config(self):
        return TEST_SPATIAL_MAP_PIPELINE().pipeline_config


@unittest.skipIf("skip_tests_with_missing_ds" in os.environ, "Missing public dataset. TODO: revert")
class SPATIAL_MAP_TEXTONLY_PipelineTest(PipelineTest, unittest.TestCase):
    def get_config(self):
        return TEST_SPATIAL_MAP_TEXTONLY_PIPELINE().pipeline_config


@unittest.skipIf("skip_tests_with_missing_ds" in os.environ, "Missing public dataset. TODO: revert")
class MAZE_PipelineTest(PipelineTest, unittest.TestCase):
    def get_config(self):
        return TEST_MAZE_PIPELINE().pipeline_config


@unittest.skipIf("skip_tests_with_missing_ds" in os.environ, "Missing public dataset. TODO: revert")
class MAZE_TEXTONLY_PipelineTest(PipelineTest, unittest.TestCase):
    def get_config(self):
        return TEST_MAZE_TEXTONLY_PIPELINE().pipeline_config


class GR1_PipelineTest(PipelineTest, unittest.TestCase):
    def get_config(self):
        return TEST_GEOMETRIC_REASONING_PIPELINE().pipeline_config


class DNA_PipelineTest(PipelineTest, unittest.TestCase):
    def get_config(self):
        return TEST_DNA_PIPELINE().pipeline_config

    def test_labels(self):
        logging.info("Running test_labels test in DNA_PipelineTest")
        eval_inference_output_file = os.path.join(self.conf.component_configs[-2].output_dir, "transformed_data.jsonl")
        with jsonlines.open(eval_inference_output_file, "r") as reader:
            eval_inference_data = [item for item in reader.iter(skip_empty=True, skip_invalid=True)]
            self.assertTrue(
                all(
                    item["model_action_label"] in range(0, 7) and item["model_harmless_label"] in range(0, 2)
                    for item in eval_inference_data
                )
            )

<<<<<<< HEAD

class IFEval_PipelineTest(PipelineTest, unittest.TestCase):
    def get_config(self):
        self.test_pipeline = TEST_IFEval_PIPELINE()
        self.config = self.test_pipeline.pipeline_config
        return self.config

    def setUp(self) -> None:
        super().setUp()
        self.eval_configs = [
            self.test_pipeline.evalreporting_comp,
            self.test_pipeline.instruction_level_evalreporting_comp,
        ]

    def test_outputs_exist(self) -> None:
        logging.info("Running test_outputs_exist test in PipelineTest")
        self.assertTrue(any("transformed_data.jsonl" in str(file) for file in self.files))
        if self.data_reader_config.prompt_template_path:
            self.assertTrue(any("processed_prompts.jsonl" in str(file) for file in self.files))
        self.assertTrue(any("inference_result.jsonl" in str(file) for file in self.files))
        if self.eval_config.metric_config is not None:
            self.assertTrue(any("metric_results.jsonl" in str(file) for file in self.files))
        n_aggregators = len([config for eval_config in self.eval_configs for config in eval_config.aggregator_configs])
        n_aggregator_files = len([file for file in self.files if "aggregator" in str(file)])
        self.assertEqual(n_aggregators, n_aggregator_files)

@unittest.skipIf("skip_tests_with_missing_ds" in os.environ, "Missing public dataset. TODO: revert")
class BA_Calendar_PipelineTest(PipelineTest, unittest.TestCase):
    def get_config(self):
        self.test_pipeline = TEST_BA_Calendar_PIPELINE()
        self.config = self.test_pipeline.pipeline_config
        return self.config

    def setUp(self) -> None:
        super().setUp()
        self.eval_configs = [self.test_pipeline.evalreporting_comp]

    def test_outputs_exist(self) -> None:
        logging.info("Running test_outputs_exist test in PipelineTest")
        self.assertTrue(any("transformed_data.jsonl" in str(file) for file in self.files))
        if self.data_reader_config.prompt_template_path:
            self.assertTrue(any("processed_prompts.jsonl" in str(file) for file in self.files))
        self.assertTrue(any("inference_result.jsonl" in str(file) for file in self.files))
        if self.eval_config.metric_config is not None:
            self.assertTrue(any("metric_results.jsonl" in str(file) for file in self.files))
        n_aggregators = len([config for eval_config in self.eval_configs for config in eval_config.aggregator_configs])
        n_aggregator_files = len([file for file in self.files if "aggregator" in str(file)])
        self.assertEqual(n_aggregators, n_aggregator_files)


=======
>>>>>>> 194ff5fd
class TOXIGEN_PipelineTest(PipelineTest, unittest.TestCase):
    def get_config(self):
        return TEST_TOXIGEN_PIPELINE().pipeline_config


class TOXIGEN_GEN_PipelineTest(PipelineTest, unittest.TestCase):
    def get_config(self):
        return TEST_TOXIGEN_GEN_PIPELINE().pipeline_config


class KITAB_ONE_BOOK_CONSTRAINT_PIPELINE_PipelineTest(PipelineTest, unittest.TestCase):
    def get_config(self):
        return TEST_KITAB_ONE_BOOK_CONSTRAINT_PIPELINE().pipeline_config


@unittest.skipIf("skip_tests_with_missing_ds" in os.environ, "Missing public dataset. TODO: revert")
class GPQA_PipelineTest(PipelineTest, unittest.TestCase):
    def get_config(self):
        return TEST_GPQA_PIPELINE().pipeline_config


class DROP_PipelineTest(PipelineTest, unittest.TestCase):
    def get_config(self):
        return TEST_DROP_PIPELINE().pipeline_config


class AIME_PipelineTest(PipelineTest, unittest.TestCase):
    def get_config(self):
        return TEST_AIME_PIPELINE().pipeline_config

    def test_outputs_exist(self) -> None:
        super().test_outputs_exist()
        self.verify_n_aggregators(self.conf.component_configs[-3])



if __name__ == "__main__":
    unittest.main()<|MERGE_RESOLUTION|>--- conflicted
+++ resolved
@@ -453,8 +453,6 @@
                 )
             )
 
-<<<<<<< HEAD
-
 class IFEval_PipelineTest(PipelineTest, unittest.TestCase):
     def get_config(self):
         self.test_pipeline = TEST_IFEval_PIPELINE()
@@ -503,9 +501,6 @@
         n_aggregator_files = len([file for file in self.files if "aggregator" in str(file)])
         self.assertEqual(n_aggregators, n_aggregator_files)
 
-
-=======
->>>>>>> 194ff5fd
 class TOXIGEN_PipelineTest(PipelineTest, unittest.TestCase):
     def get_config(self):
         return TEST_TOXIGEN_PIPELINE().pipeline_config
