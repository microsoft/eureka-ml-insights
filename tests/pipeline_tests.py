import logging
import os
import sys
import unittest
from pathlib import Path

import jsonlines

# setup loggers
logging.basicConfig(level=logging.INFO, format="%(asctime)s - %(levelname)s - %(message)s")

path = str(Path(Path(__file__).parent.absolute()).parent.absolute())  # noqa
sys.path.insert(0, path)  # noqa

from eureka_ml_insights.configs import (
    AIME_PIPELINE,
    DNA_PIPELINE,
    GEOMETER_PIPELINE,
    KITAB_ONE_BOOK_CONSTRAINT_PIPELINE,
    MAZE_PIPELINE,
    MAZE_TEXTONLY_PIPELINE,
    MMMU_BASELINE_PIPELINE,
    OBJECT_DETECTION_SINGLE_PIPELINE,
    OBJECT_RECOGNITION_SINGLE_PIPELINE,
    SPATIAL_GRID_PIPELINE,
    SPATIAL_GRID_TEXTONLY_PIPELINE,
    SPATIAL_MAP_PIPELINE,
    SPATIAL_MAP_TEXTONLY_PIPELINE,
    SPATIAL_REASONING_SINGLE_PIPELINE,
    VISUAL_PROMPTING_SINGLE_PIPELINE,
    Drop_Experiment_Pipeline,
    IFEval_PIPELINE,
    MetricConfig,
    ModelConfig,
    ToxiGen_Discriminative_PIPELINE,
)
from eureka_ml_insights.core import Pipeline
from eureka_ml_insights.data_utils.transform import (
    RunPythonTransform,
    SamplerTransform,
    SequenceTransform,
)
from tests.test_utils import (
    DetectionTestModel,
    DNAEvaluationInferenceTestModel,
    GenericTestModel,
    GeometricReasoningTestModel,
    KitabTestModel,
    MultipleChoiceTestModel,
    SpatialReasoningTestModel,
    TestDataLoader,
    TestHFDataReader,
    TestKitabMetric,
    TestMMDataLoader,
    ToxiGenTestModel,
)

N_ITER = 2


class TEST_SPATIAL_REASONING_PIPELINE(SPATIAL_REASONING_SINGLE_PIPELINE):
    # Test config the spatial reasoning benchmark with the SpatialReasoningTestModel and TestMMDataLoader
    # with small sample data and a test model
    def configure_pipeline(self):
        model_config = ModelConfig(SpatialReasoningTestModel, {})
        config = super().configure_pipeline(model_config=model_config)
        self.data_processing_comp.data_reader_config.class_name = TestHFDataReader
        self.inference_comp = config.component_configs[1]
        self.inference_comp.data_loader_config.class_name = TestMMDataLoader
        self.inference_comp.data_loader_config.init_args["n_iter"] = N_ITER
        return config


class TEST_OBJECT_DETECTION_PIPELINE(OBJECT_DETECTION_SINGLE_PIPELINE):
    # Test config the object detection benchmark with the DetectionTestModel and TestMMDataLoader
    # with small sample data and a test model
    def configure_pipeline(self, resume_from=None):
        model_config = ModelConfig(DetectionTestModel, {})
        config = super().configure_pipeline(model_config=model_config)
        self.data_processing_comp.data_reader_config.class_name = TestHFDataReader
        self.inference_comp.data_loader_config.class_name = TestMMDataLoader
        self.inference_comp.data_loader_config.init_args["n_iter"] = N_ITER
        return config


class TEST_VISUAL_PROMPTING_PIPELINE(VISUAL_PROMPTING_SINGLE_PIPELINE):
    # Test config the visual prompting benchmark with the GenericTestModel and TestMMDataLoader
    # with small sample data and a test model
    def configure_pipeline(self, resume_from=None):
        model_config = ModelConfig(GenericTestModel, {})
        config = super().configure_pipeline(model_config=model_config)
        self.data_processing_comp.data_reader_config.class_name = TestHFDataReader
        self.inference_comp.data_loader_config.class_name = TestMMDataLoader
        self.inference_comp.data_loader_config.init_args["n_iter"] = N_ITER
        return config


class TEST_OBJECT_RECOGNITION_PIPELINE(OBJECT_RECOGNITION_SINGLE_PIPELINE):
    # Test config the object recognition benchmark with the GenericTestModel and TestMMDataLoader
    # with small sample data and a test model
    def configure_pipeline(self, resume_from=None):
        model_config = ModelConfig(GenericTestModel, {})
        config = super().configure_pipeline(model_config=model_config)
        self.data_processing_comp.data_reader_config.class_name = TestHFDataReader
        self.inference_comp.data_loader_config.class_name = TestMMDataLoader
        self.inference_comp.data_loader_config.init_args["n_iter"] = N_ITER
        return config


class TEST_SPATIAL_GRID_PIPELINE(SPATIAL_GRID_PIPELINE):
    # Test config the spatial grid counting benchmark with the TestMMDataLoader
    # with small sample data and a test model
    def configure_pipeline(self, resume_from=None):
        model_config = ModelConfig(GenericTestModel, {})
        config = super().configure_pipeline(model_config=model_config)
        self.data_processing_comp.data_reader_config.class_name = TestHFDataReader
        self.inference_comp.data_loader_config.class_name = TestMMDataLoader
        self.inference_comp.data_loader_config.init_args["n_iter"] = N_ITER
        return config


class TEST_SPATIAL_GRID_TEXTONLY_PIPELINE(SPATIAL_GRID_TEXTONLY_PIPELINE):
    # Test config the spatial grid counting benchmark textonly version with the TestDataLoader
    # with small sample data and a test model
    def configure_pipeline(self, resume_from=None):
        model_config = ModelConfig(GenericTestModel, {})
        config = super().configure_pipeline(model_config=model_config)
        self.data_processing_comp.data_reader_config.class_name = TestHFDataReader
        self.inference_comp.data_loader_config.class_name = TestDataLoader
        self.inference_comp.data_loader_config.init_args["n_iter"] = N_ITER
        return config


class TEST_SPATIAL_MAP_PIPELINE(SPATIAL_MAP_PIPELINE):
    # Test config the spatial map benchmark with the TestMMDataLoader
    # with small sample data and a test model
    def configure_pipeline(self, resume_from=None):
        model_config = ModelConfig(GenericTestModel, {"model_name": "generic_test_model"})
        config = super().configure_pipeline(model_config=model_config)
        self.data_processing_comp.data_reader_config.class_name = TestHFDataReader
        self.inference_comp.data_loader_config.class_name = TestMMDataLoader
        self.inference_comp.data_loader_config.init_args["n_iter"] = N_ITER
        return config


class TEST_SPATIAL_MAP_TEXTONLY_PIPELINE(SPATIAL_MAP_TEXTONLY_PIPELINE):
    # Test config the spatial map benchmark textonly version with the TestDataLoader
    # with small sample data and a test model
    def configure_pipeline(self, resume_from=None):
        model_config = ModelConfig(GenericTestModel, {"model_name": "generic_test_model"})
        config = super().configure_pipeline(model_config=model_config)
        self.data_processing_comp.data_reader_config.class_name = TestHFDataReader
        self.inference_comp.data_loader_config.class_name = TestDataLoader
        self.inference_comp.data_loader_config.init_args["n_iter"] = N_ITER
        return config


class TEST_MAZE_PIPELINE(MAZE_PIPELINE):
    # Test config the maze benchmark with the TestMMDataLoader
    # with small sample data and a test model
    def configure_pipeline(self, resume_from=None):
        model_config = ModelConfig(GenericTestModel, {})
        config = super().configure_pipeline(model_config=model_config)
        self.data_processing_comp.data_reader_config.class_name = TestHFDataReader
        self.inference_comp.data_loader_config.class_name = TestMMDataLoader
        self.inference_comp.data_loader_config.init_args["n_iter"] = N_ITER
        return config


class TEST_MAZE_TEXTONLY_PIPELINE(MAZE_TEXTONLY_PIPELINE):
    # Test config the maze benchmark textonly version with the TestDataLoader
    # with small sample data and a test model
    def configure_pipeline(self, resume_from=None):
        model_config = ModelConfig(GenericTestModel, {})
        config = super().configure_pipeline(model_config=model_config)
        self.data_processing_comp.data_reader_config.class_name = TestHFDataReader
        self.inference_comp.data_loader_config.class_name = TestDataLoader
        self.inference_comp.data_loader_config.init_args["n_iter"] = N_ITER
        return config


class TEST_KITAB_ONE_BOOK_CONSTRAINT_PIPELINE(KITAB_ONE_BOOK_CONSTRAINT_PIPELINE):
    def configure_pipeline(self):
        config = super().configure_pipeline(model_config=ModelConfig(KitabTestModel, {}))
        inference_comp = config.component_configs[1]
        inference_comp.data_loader_config.class_name = TestDataLoader
        inference_comp.data_loader_config.init_args["n_iter"] = N_ITER
        self.evalreporting_comp.metric_config = MetricConfig(TestKitabMetric)
        self.evalreporting_comp.aggregator_configs[0].init_args["column_names"] = [
            "TestKitabMetric_satisfied_rate",
            "TestKitabMetric_unsatisfied_rate",
            "TestKitabMetric_not_from_author_rate",
            "TestKitabMetric_completeness",
            "TestKitabMetric_all_correct",
        ]
        self.evalreporting_comp.aggregator_configs[1].init_args["column_names"] = [
            "TestKitabMetric_satisfied_rate",
            "TestKitabMetric_unsatisfied_rate",
            "TestKitabMetric_not_from_author_rate",
            "TestKitabMetric_completeness",
            "TestKitabMetric_all_correct",
        ]
        return config


class TEST_GEOMETRIC_REASONING_PIPELINE(GEOMETER_PIPELINE):
    # Test config the spatial reasoning benchmark with the TestDataLoader
    # with small sample data and a test model
    def configure_pipeline(self):
        model_config = ModelConfig(GeometricReasoningTestModel, {})
        config = super().configure_pipeline(model_config=model_config)
        data_processing_comp = config.component_configs[0]
        data_processing_comp.data_reader_config.class_name = TestHFDataReader
        inference_comp = config.component_configs[1]
        inference_comp.data_loader_config.class_name = TestDataLoader
        inference_comp.data_loader_config.init_args["n_iter"] = N_ITER
        return config


class TEST_DNA_PIPELINE(DNA_PIPELINE):
    # Test config the Do Not Answer benchmark with TestModel and TestDataLoader
    def configure_pipeline(self):
        model_config_eval = ModelConfig(DNAEvaluationInferenceTestModel, {})
        config = super().configure_pipeline(model_config=ModelConfig(GenericTestModel, {}))
        self.inference_comp.data_loader_config.class_name = TestDataLoader
        self.inference_comp.data_loader_config.init_args = {
            "path": os.path.join(self.data_processing_comp.output_dir, "transformed_data.jsonl"),
            "n_iter": N_ITER,
        }
        self.eval_inference_comp.model_config = model_config_eval
        self.eval_inference_comp.data_loader_config.class_name = TestDataLoader
        self.eval_inference_comp.data_loader_config.init_args = {
            "path": os.path.join(self.eval_data_pre_processing_comp.output_dir, "transformed_data.jsonl"),
            "n_iter": N_ITER,
        }
        return config


class TEST_IFEval_PIPELINE(IFEval_PIPELINE):
    # Test config the IFEval benchmark with TestModel and TestDataLoader
    def configure_pipeline(self):
        config = super().configure_pipeline(model_config=ModelConfig(GenericTestModel, {}))
        self.data_processing_comp.data_reader_config.init_args["transform"] = SequenceTransform(
            [
                RunPythonTransform("df['instruction_id_list_copy'] = df.loc[:, 'instruction_id_list']"),
                RunPythonTransform("df = df.explode(['instruction_id_list_copy'])"),
                SamplerTransform(sample_count=N_ITER, random_seed=99, stratify_by="instruction_id_list_copy"),
            ]
        )
        return config


class TEST_TOXIGEN_PIPELINE(ToxiGen_Discriminative_PIPELINE):
    def configure_pipeline(self):
        config = super().configure_pipeline(model_config=ModelConfig(ToxiGenTestModel, {}))
        self.inference_comp.data_loader_config.class_name = TestDataLoader
        self.inference_comp.data_loader_config.init_args = {
            "path": os.path.join(self.data_pre_processing.output_dir, "transformed_data.jsonl"),
            "n_iter": N_ITER,
        }
        return config


class TEST_MMMU_PIPELINE(MMMU_BASELINE_PIPELINE):
    # Test config the MMMU benchmark with MultipleChoiceTestModel and TestMMDataLoader
    def configure_pipeline(self, resume_from=None):
        config = super().configure_pipeline(model_config=ModelConfig(MultipleChoiceTestModel, {}))

        self.data_processing_comp.data_reader_config.init_args["split"] = "dev"
        self.data_processing_comp.data_reader_config.init_args["tasks"] = ["Math"]

        self.inference_comp.data_loader_config.class_name = TestMMDataLoader
        self.inference_comp.data_loader_config.init_args["n_iter"] = N_ITER
        return config


<<<<<<< HEAD
class TEST_DROP_PIPELINE(Drop_Experiment_Pipeline):
    def configure_pipeline(self):
        config = super().configure_pipeline(model_config=ModelConfig(GenericTestModel, {}))
        self.inference_comp.data_loader_config.class_name = TestDataLoader
        self.inference_comp.data_loader_config.init_args = {
            "path": os.path.join(self.data_processing_comp.output_dir, "transformed_data.jsonl"),
            "n_iter": N_ITER,
        }
=======
class TEST_AIME_PIPELINE(AIME_PIPELINE):
    # Test config the AIME benchmark with GenericTestModel and TestMMDataLoader
    def configure_pipeline(self):
        config = super().configure_pipeline(
            model_config=ModelConfig(GenericTestModel, {})
        )  # use a small subset of AIME
        self.inference_comp.data_loader_config.class_name = TestMMDataLoader
        self.inference_comp.data_loader_config.init_args["n_iter"] = N_ITER
>>>>>>> 624c2dae
        return config


class PipelineTest:
    def setUp(self) -> None:
        self.conf = self.get_config()
        logging.info(f"Pipeline test for {self.__class__.__name__}:")
        pipeline = Pipeline(self.conf.component_configs, self.conf.log_dir)
        self.eval_config = self.conf.component_configs[-1]
        self.data_reader_config = self.conf.component_configs[0]
        pipeline.run()
        # find all the files in the log directory recursively
        self.files = list(Path(self.conf.log_dir).rglob("*"))

    def test_outputs_exist(self) -> None:
        logging.info("Running test_outputs_exist test in PipelineTest")
        self.assertTrue(any("transformed_data.jsonl" in str(file) for file in self.files))
        if self.data_reader_config.prompt_template_path:
            self.assertTrue(any("processed_prompts.jsonl" in str(file) for file in self.files))
        self.assertTrue(any("inference_result.jsonl" in str(file) for file in self.files))
        if self.eval_config.metric_config is not None:
            self.assertTrue(any("metric_results.jsonl" in str(file) for file in self.files))
        n_aggregators = len(self.eval_config.aggregator_configs)
        n_aggregator_files = len([file for file in self.files if "aggregator" in str(file)])
        self.assertEqual(n_aggregators, n_aggregator_files)


@unittest.skipIf("skip_tests_with_missing_ds" in os.environ, "Missing public dataset. TODO: revert")
class SR1_PipelineTest(PipelineTest, unittest.TestCase):
    def get_config(self):
        return TEST_SPATIAL_REASONING_PIPELINE().pipeline_config


@unittest.skipIf("skip_tests_with_missing_ds" in os.environ, "Missing public dataset. TODO: revert")
class VP1_PipelineTest(PipelineTest, unittest.TestCase):
    def get_config(self):
        return TEST_VISUAL_PROMPTING_PIPELINE().pipeline_config


@unittest.skipIf("skip_tests_with_missing_ds" in os.environ, "Missing public dataset. TODO: revert")
class OR1_PipelineTest(PipelineTest, unittest.TestCase):
    def get_config(self):
        return TEST_OBJECT_RECOGNITION_PIPELINE().pipeline_config


@unittest.skipIf("skip_tests_with_missing_ds" in os.environ, "Missing public dataset. TODO: revert")
class OD1_PipelineTest(PipelineTest, unittest.TestCase):
    def get_config(self):
        return TEST_OBJECT_DETECTION_PIPELINE().pipeline_config


class MMMU_PipelineTest(PipelineTest, unittest.TestCase):
    def get_config(self):
        return TEST_MMMU_PIPELINE().pipeline_config


@unittest.skipIf("skip_tests_with_missing_ds" in os.environ, "Missing public dataset. TODO: revert")
class SPATIAL_GRID_PipelineTest(PipelineTest, unittest.TestCase):
    def get_config(self):
        return TEST_SPATIAL_GRID_PIPELINE().pipeline_config


@unittest.skipIf("skip_tests_with_missing_ds" in os.environ, "Missing public dataset. TODO: revert")
class SPATIAL_GRID_TEXTONLY_PipelineTest(PipelineTest, unittest.TestCase):
    def get_config(self):
        return TEST_SPATIAL_GRID_TEXTONLY_PIPELINE().pipeline_config


@unittest.skipIf("skip_tests_with_missing_ds" in os.environ, "Missing public dataset. TODO: revert")
class SPATIAL_MAP_PipelineTest(PipelineTest, unittest.TestCase):
    def get_config(self):
        return TEST_SPATIAL_MAP_PIPELINE().pipeline_config


@unittest.skipIf("skip_tests_with_missing_ds" in os.environ, "Missing public dataset. TODO: revert")
class SPATIAL_MAP_TEXTONLY_PipelineTest(PipelineTest, unittest.TestCase):
    def get_config(self):
        return TEST_SPATIAL_MAP_TEXTONLY_PIPELINE().pipeline_config


@unittest.skipIf("skip_tests_with_missing_ds" in os.environ, "Missing public dataset. TODO: revert")
class MAZE_PipelineTest(PipelineTest, unittest.TestCase):
    def get_config(self):
        return TEST_MAZE_PIPELINE().pipeline_config


@unittest.skipIf("skip_tests_with_missing_ds" in os.environ, "Missing public dataset. TODO: revert")
class MAZE_TEXTONLY_PipelineTest(PipelineTest, unittest.TestCase):
    def get_config(self):
        return TEST_MAZE_TEXTONLY_PIPELINE().pipeline_config


class GR1_PipelineTest(PipelineTest, unittest.TestCase):
    def get_config(self):
        return TEST_GEOMETRIC_REASONING_PIPELINE().pipeline_config


class DNA_PipelineTest(PipelineTest, unittest.TestCase):
    def get_config(self):
        return TEST_DNA_PIPELINE().pipeline_config

    def test_labels(self):
        logging.info("Running test_labels test in DNA_PipelineTest")
        eval_inference_output_file = os.path.join(self.conf.component_configs[-2].output_dir, "transformed_data.jsonl")
        with jsonlines.open(eval_inference_output_file, "r") as reader:
            eval_inference_data = [item for item in reader.iter(skip_empty=True, skip_invalid=True)]
            self.assertTrue(
                all(
                    item["model_action_label"] in range(0, 7) and item["model_harmless_label"] in range(0, 2)
                    for item in eval_inference_data
                )
            )


class IFEval_PipelineTest(PipelineTest, unittest.TestCase):
    def get_config(self):
        self.test_pipeline = TEST_IFEval_PIPELINE()
        self.config = self.test_pipeline.pipeline_config
        return self.config

    def setUp(self) -> None:
        super().setUp()
        self.eval_configs = [
            self.test_pipeline.evalreporting_comp,
            self.test_pipeline.instruction_level_evalreporting_comp,
        ]

    def test_outputs_exist(self) -> None:
        logging.info("Running test_outputs_exist test in PipelineTest")
        self.assertTrue(any("transformed_data.jsonl" in str(file) for file in self.files))
        if self.data_reader_config.prompt_template_path:
            self.assertTrue(any("processed_prompts.jsonl" in str(file) for file in self.files))
        self.assertTrue(any("inference_result.jsonl" in str(file) for file in self.files))
        if self.eval_config.metric_config is not None:
            self.assertTrue(any("metric_results.jsonl" in str(file) for file in self.files))
        n_aggregators = len([config for eval_config in self.eval_configs for config in eval_config.aggregator_configs])
        n_aggregator_files = len([file for file in self.files if "aggregator" in str(file)])
        self.assertEqual(n_aggregators, n_aggregator_files)


class TOXIGEN_PipelineTest(PipelineTest, unittest.TestCase):
    def get_config(self):
        return TEST_TOXIGEN_PIPELINE().pipeline_config


class KITAB_ONE_BOOK_CONSTRAINT_PIPELINE_PipelineTest(PipelineTest, unittest.TestCase):
    def get_config(self):
        return TEST_KITAB_ONE_BOOK_CONSTRAINT_PIPELINE().pipeline_config


<<<<<<< HEAD
class DROP_PipelineTest(PipelineTest, unittest.TestCase):
    def get_config(self):
        return TEST_DROP_PIPELINE().pipeline_config
=======
class AIME_PipelineTest(PipelineTest, unittest.TestCase):
    def get_config(self):
        return TEST_AIME_PIPELINE().pipeline_config
>>>>>>> 624c2dae


if __name__ == "__main__":
    unittest.main()<|MERGE_RESOLUTION|>--- conflicted
+++ resolved
@@ -273,8 +273,6 @@
         self.inference_comp.data_loader_config.init_args["n_iter"] = N_ITER
         return config
 
-
-<<<<<<< HEAD
 class TEST_DROP_PIPELINE(Drop_Experiment_Pipeline):
     def configure_pipeline(self):
         config = super().configure_pipeline(model_config=ModelConfig(GenericTestModel, {}))
@@ -283,7 +281,8 @@
             "path": os.path.join(self.data_processing_comp.output_dir, "transformed_data.jsonl"),
             "n_iter": N_ITER,
         }
-=======
+        return config
+
 class TEST_AIME_PIPELINE(AIME_PIPELINE):
     # Test config the AIME benchmark with GenericTestModel and TestMMDataLoader
     def configure_pipeline(self):
@@ -292,9 +291,7 @@
         )  # use a small subset of AIME
         self.inference_comp.data_loader_config.class_name = TestMMDataLoader
         self.inference_comp.data_loader_config.init_args["n_iter"] = N_ITER
->>>>>>> 624c2dae
-        return config
-
+        return config
 
 class PipelineTest:
     def setUp(self) -> None:
@@ -442,16 +439,13 @@
     def get_config(self):
         return TEST_KITAB_ONE_BOOK_CONSTRAINT_PIPELINE().pipeline_config
 
-
-<<<<<<< HEAD
 class DROP_PipelineTest(PipelineTest, unittest.TestCase):
     def get_config(self):
         return TEST_DROP_PIPELINE().pipeline_config
-=======
+
 class AIME_PipelineTest(PipelineTest, unittest.TestCase):
     def get_config(self):
         return TEST_AIME_PIPELINE().pipeline_config
->>>>>>> 624c2dae
 
 
 if __name__ == "__main__":
