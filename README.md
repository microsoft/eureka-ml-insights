# Eureka ML Insights Framework
<p align="left">
  <a href='https://arxiv.org/abs/2409.10566'>
    <img src=https://img.shields.io/badge/arXiv-2409.10566-b31b1b.svg>
  </a>
  <a href='https://aka.ms/eureka-ml-insights-report'>
    <img src=docs/figures/eureka_logo.png width="16">
    Technical Report  
  </a>
  <a href='https://aka.ms/eureka-ml-insights-blog'>
    <img src=docs/figures/msr_blog.png width="16">
    Blog Post
  </a>
  <a href='https://microsoft.github.io/eureka-ml-insights'>
    <img src=docs/figures/github.png width="16">
    Project Website
  </a>
</p>
This repository contains the code for the Eureka ML Insights framework. The framework is designed to help researchers and practitioners run reproducible evaluations of generative models using a variety of benchmarks and metrics efficiently. The framework allows the user to define custom pipelines for data processing, inference, and evaluation, and provides a set of pre-defined evaluation pipelines for key benchmarks.

## Table of Contents
- [Eureka ML Insights Framework](#eureka-ml-insights-framework)
  - [Table of Contents](#table-of-contents)
  - [Benchmarks](#benchmarks)
  - [Installation](#installation)
    - [📦 Installing with pip + editable for development](#-installing-with-pip--editable-for-development)
    - [📦 Generate wheel package to share with others](#-generate-wheel-package-to-share-with-others)
    - [🐍Installing with Conda](#installing-with-conda)
  - [🚀 Quick start](#-quick-start)
  - [🗺️ Overview of Experiment Pipelines](#️-overview-of-experiment-pipelines)
    - [⚒️ Utility Classes Used in Components](#️-utility-classes-used-in-components)
    - [🪛 Configuring the Data Processing Component](#-configuring-the-data-processing-component)
    - [🪛 Configuring the Prompt Processing Component](#-configuring-the-prompt-processing-component)
    - [🪛 Configuring the Inference Component](#-configuring-the-inference-component)
    - [🪛 Configuring the Evaluation Reporting Component](#-configuring-the-evaluation-reporting-component)
- [✋ How to contribute:](#-how-to-contribute)
- [✒️ Citation](#️-citation)
- [Responsible AI Considerations](#responsible-ai-considerations)

## Benchmarks
The following table summarizes the benchmarks included in Eureka-Bench, their modalities, capabilities, and the corresponding experiment pipelines. The logs for each benchmark are available for download at the links provided in the table.

| Benchmark <br> #prompts       | Modality  | Capability           |Logs| Pipeline Config |
|-------------------------------|---------------|----------------------|------|-----|
<<<<<<< HEAD
| GeoMeter <br> 1086            | Image -> Text | Geometric Reasoning  | [GeoMeter.zip](https://aifeval.z5.web.core.windows.net/eureka-bench-logs/GeoMeter.zip) | [geometer.py](eureka_ml_insights/user_configs/geometer.py) |
| MMMU <br> 900                 | Image -> Text | Multimodal QA        | [MMMU.zip](https://aifeval.z5.web.core.windows.net/eureka-bench-logs/MMMU.zip) |[mmmu.py](eureka_ml_insights/user_configs/mmmu.py)|
| Image Understanding <br> 10249| Image -> Text | Object Recognition <br> Object Detection <br> Visual Prompting <br> Spatial Reasoning | [IMAGE_UNDERSTANDING.zip](https://aifeval.z5.web.core.windows.net/eureka-bench-logs/IMAGE_UNDERSTANDING.zip) | [object_recognition.py](eureka_ml_insights/user_configs/spatial_understanding/object_recognition.py) <br> [object_detection.py](eureka_ml_insights/user_configs/spatial_understanding/object_detection.py) <br> [visual_prompting.py](eureka_ml_insights/user_configs/spatial_understanding/visual_prompting.py) <br> [spatial_reasoning.py](eureka_ml_insights/user_configs/spatial_understanding/spatial_reasoning.py) |
| Vision Language <br> 13500    | Image -> Text | Spatial Understanding <br> Navigation <br> Counting| [VISION_LANGUAGE.zip](https://aifeval.z5.web.core.windows.net/eureka-bench-logs/VISION_LANGUAGE.zip) |[spatial_map.py](eureka_ml_insights/user_configs/vision_language/spatial_map.py) <br> [maze.py](eureka_ml_insights/user_configs/vision_language/maze.py) <br> [spatial_grid.py](eureka_ml_insights/user_configs/vision_language/spatial_grid.py)|
| IFEval <br> 541                 | Text -> Text | Instruction Following        | [IFEval.zip](https://aifeval.z5.web.core.windows.net/eureka-bench-logs/IFEval.zip) |[ifeval.py](eureka_ml_insights/user_configs/ifeval.py)|
| FlenQA <br> 12000               | Text -> Text | Long Context Multi-hop QA | [FlenQA.zip](https://aifeval.z5.web.core.windows.net/eureka-bench-logs/FlenQA.zip) |[flenQA.py](eureka_ml_insights/user_configs/flenqa.py)|
| Kitab <br> 34217                | Text -> Text | Information Retrieval        | [Kitab.zip](https://aifeval.z5.web.core.windows.net/eureka-bench-logs/Kitab.zip) |[kitab.py](eureka_ml_insights/user_configs/kitab.py)|  
| Toxigen <br> 10500              | Text -> Text | Toxicity Detection <br> Safe Language Generation         | [ToxiGen.zip](https://aifeval.z5.web.core.windows.net/eureka-bench-logs/ToxiGen.zip) |[toxigen.py](eureka_ml_insights/user_configs/toxigen.py)|
=======
| GeoMeter <br> 1086            | Image -> Text | Geometric Reasoning  | [GeoMeter.zip](https://huggingface.co/datasets/microsoft/Eureka-Bench-Logs/resolve/main/GeoMeter.zip) | [geometer.py](eureka_ml_insights/user_configs/geometer.py) |
| MMMU <br> 900                 | Image -> Text | Multimodal QA        | [MMMU.zip](https://huggingface.co/datasets/microsoft/Eureka-Bench-Logs/resolve/main/MMMU.zip) |[mmmu.py](eureka_ml_insights/user_configs/mmmu.py)|
| Image Understanding <br> 10249| Image -> Text | Object Recognition <br> Object Detection <br> Visual Prompting <br> Spatial Reasoning | [IMAGE_UNDERSTANDING.zip](https://huggingface.co/datasets/microsoft/Eureka-Bench-Logs/resolve/main/IMAGE_UNDERSTANDING.zip) | [object_recognition.py](eureka_ml_insights/user_configs/spatial_understanding/object_recognition.py) <br> [object_detection.py](eureka_ml_insights/user_configs/spatial_understanding/object_detection.py) <br> [visual_prompting.py](eureka_ml_insights/user_configs/spatial_understanding/visual_prompting.py) <br> [spatial_reasoning.py](eureka_ml_insights/user_configs/spatial_understanding/spatial_reasoning.py) |
| Vision Language <br> 13500    | Image -> Text | Spatial Understanding <br> Navigation <br> Counting| [VISION_LANGUAGE.zip](https://huggingface.co/datasets/microsoft/Eureka-Bench-Logs/resolve/main/VISION_LANGUAGE.zip) |[spatial_map.py](eureka_ml_insights/user_configs/vision_language/spatial_map.py) <br> [maze.py](eureka_ml_insights/user_configs/vision_language/maze.py) <br> [spatial_grid.py](eureka_ml_insights/user_configs/vision_language/spatial_grid.py)|
| IFEval <br> 541                 | Text -> Text | Instruction Following        | [IFEval.zip](https://huggingface.co/datasets/microsoft/Eureka-Bench-Logs/resolve/main/IFEval.zip) |[ifeval.py](eureka_ml_insights/user_configs/ifeval.py)|
| FlenQA <br> 12000               | Text -> Text | Long Context Multi-hop QA | [FlenQA.zip](https://huggingface.co/datasets/microsoft/Eureka-Bench-Logs/resolve/main/FlenQA.zip) |[flenQA.py](eureka_ml_insights/user_configs/flenqa.py)|
| Kitab <br> 34217                | Text -> Text | Information Retrieval        | [Kitab.zip](https://huggingface.co/datasets/microsoft/Eureka-Bench-Logs/resolve/main/Kitab.zip) |[kitab.py](eureka_ml_insights/user_configs/kitab.py)|  
| Toxigen <br> 10500              | Text -> Text | Toxicity Detection <br> Safe Language Generation         | [ToxiGen.zip](https://huggingface.co/datasets/microsoft/Eureka-Bench-Logs/resolve/main/ToxiGen.zip) |[toxigen.py](eureka_ml_insights/user_configs/toxigen.py)|
>>>>>>> 2d2460cd

Note: The benchmarks on Image Understanding will be available soon on HuggingFace. Please stay tuned.

For non-determinism evaluations using the above benchmarks, we provide pipelines in [nondeterminism.py](eureka_ml_insights/user_configs/nondeterminism.py) 

## Installation
To get started, clone this repository to your local machine and navigate to the project directory.

### 📦 Installing with pip + editable for development
1. ```python3 -m venv .venv```
2. Activate venv.
3. ```pip install -e .```

### 📦 Generate wheel package to share with others
1. *activate venv*
2. Update version inside setup.py if needed.
3. Install wheel package via ```pip install wheel```
4. ```python setup.py bdist_wheel```
5. Fetch from dir dist/ the .whl
6. This file can be installed via `pip install eureka_ml_insights.whl`

### 🐍Installing with Conda
1. Make sure you have [Conda](https://docs.anaconda.com/free/miniconda/) installed on your system.
2. Open a terminal and create a new Conda environment using the `environment.yml` file:\
    ```conda env create --name myenv --file environment.yml```
3. Activate your newly created environment:\
    `conda activate myenv`
4. [Optional] Install GPU packages if you have a GPU machine and want to self-host models:\
    ```conda env update --file environment_gpu.yml```
Installation tested for Unix/Linux, but it is currently not supported on Windows.

## 🚀 Quick start
To reproduce the results of a pre-defined experiment pipeline, you can run the following command:

```python main.py --exp_config exp_config_name --model_config model_config_name --exp_logdir your_log_dir```

For example, to run the `FlenQA_Experiment_Pipeline` experiment pipeline defined in `eureka_ml_insights/user_configs/flenqa.py` using the OpenAI GPT4 1106 Preview model, you can run the following command:

```python main.py --exp_config FlenQA_Experiment_Pipeline --model_config OAI_GPT4_1106_PREVIEW_CONFIG --exp_logdir gpt4_1106_preview```

<<<<<<< HEAD
The results of the experiment will be saved in a directory under `logs/FlenQA_Experiment_Pipeline/gpt4_1106_preveiw`. For each experiment you run with these configurations, a new directory will be created using the date and time of the experiment run. 
=======
The results of the experiment will be saved in a directory under `logs/FlenQA_Experiment_Pipeline/gpt4_1106_preview`. For each experiment you run with these configurations, a new directory will be created using the date and time of the experiment run. 
>>>>>>> 2d2460cd
For other available experiment pipelines and model configurations, see the `eureka_ml_insights/user_configs` and `eureka_ml_insights/configs` directories, respectively. In [model_configs.py](eureka_ml_insights/configs/model_configs.py) you can configure the model classes to use your API keys, Key Vault urls, endpoints, and other model-specific configurations.

## 🗺️ Overview of Experiment Pipelines
![Components](./docs/figures/transparent_uml.png)
Experiment pipelines define the sequence of components that are run to process data, run inference, and evaluate the model outputs. You can find examples of experiment pipeline configurations in the `user_configs` directory. To create a new experiment configuration, you need to define a class that inherits from `ExperimentConfig` and implements the `configure_pipeline` method. In the `configure_pipeline` method you define the Pipeline config (arrangement of Components) for your Experiment. Once your class is ready, add it to `user_configs/__init__.py` import list.


Your Pipeline can use any of the available Components which can be found under the `core` directory:
- `PromptProcessing`: you can use this component to prepare your data for inference, apply transformation, or apply a Jinja prompt template.
- `DataProcessing`: you can use this component to to post-process the model outputs.
- `Inference`: you can use this component to run your model on any processed data, for example running inference on the model subject to evaluation, or another model that is involved in the evaluation pipeline as an evaluator or judge.
- `EvalReporting`: you can use this component to evaluate the model outputs using various metrics, aggregators and visualizers, and generate a report.
- `DataJoin`: you can use this component to join two sources of data, for example to join the model outputs with the ground truth data for evaluation.

Note that:
- You can inherit from one of the existing experiment config classes and override the necessary attributes to reduce the amount of code you need to write. You can find examples of this in [spatial_reasoning.py](eureka_ml_insights/user_configs/image_understanding/spatial_reasoning.py).
- Your pipeline does not need to use all of the components. You can use only the components you need. And you can use the components multiple times in the pipeline.
- Make sure the input of each component matches the output of the previous component in the pipeline. The components are run sequentially in the order they are defined in the pipeline configuration.
- For standard scenarios you do not need to implement new components for your pipeline, but you do need to configure the existing components to use the correct utility classes (i.e. models, data readers, metrics, etc.) for your scenario.

### ⚒️ Utility Classes Used in Components
Utility classes include Models, Metrics, DataLoaders, DataReaders, etc. The components in your pipeline need to use the correct utility classes for your scenario. For example, to evaluate an OpenAI model on a dataset that is available on HuggingFace, you need to use the [`HFDataReader`](eureka_ml_insights/data_utils/data.py) data reader and the [`AzureOpenAIModel`](eureka_ml_insights/models/models.py) (or alternatively, `DirectOpenAIModel`) model class. In standard scenarios do not need to implement new components for your pipeline, but you do need to configure the existing components to work with the correct utility classes. If you need a functionality that is not provided by the existing utility classes, you can implement a new utility class and use it in your pipeline.

In general, to find out what utility classes and other attributes need to be configured for a component, you can look at the component's corresponding Config dataclass in `configs/config.py`. For example, if you are configuring the `DataProcessing` component, you can look at the `DataProcessingConfig` dataclass in `configs/config.py`.

Utility classes are also configurable. You can do so by providing the name of the class and the initialization arguments. For example see ModelConfig in `configs/config.py` that can be initialized with the model class name and the model initialization arguments. For example, you can see examples of configuring Model classes in `configs/model_configs.py`. 

Our current components use the following utility classes: `DataReader`, `DataLoader`, `Model`, `Metric`, `Aggregator`. You can use the existing utility classes or implement new ones as needed to configure your components.

### 🪛 Configuring the Data Processing Component
This component is used for general data processing tasks.

- `data_reader_config`: Configuration for the DataReader that is used to load the data into a pandas dataframe, apply any necessary processing on it (optional), and return the processed data. We currently support local and Azure Blob Storage data sources.
    - Transformations: you can find the available transformations in `data_utils/transforms.py`. If you need to implement new transform classes, add them to this file.
- `output_dir`: This is the folder name where the processed data will be saved. This folder will automatically be created under the experiment log directory and the processed data will be saved in a file called `processed_data.jsonl`.
- `output_data_columns` (OPTIONAL): This is the list of columns to save in transformed_data.jsonl. By default, all columns are saved.

### 🪛 Configuring the Prompt Processing Component
This component inherits from the DataProcessing component and is used specifically for prompt processing tasks, such as applying a Jinja prompt template. If a prompt template is provided, the processed data will have a 'prompt' column that is expected by the inference component. Otherwise the input data is expected to already have a 'prompt' column. This component also reserves the "model_output" column for the model outputs so if it already exists in the input data, it will be removed. 

In addition to the attributes of the DataProcessing component, the PromptProcessing component has the following attributes:
- `prompt_template_path` (OPTIONAL): This template is used to format your data for model inference in case you need prompt templating or system prompts. Provide your jinja prompt template path to this component. See for example `prompt_templates/basic.jinja`. The prompt template processing step adds a 'prompt' column to the processed data, which is expected by the inference component. If you do not need prompt templating, make sure your data already does have a 'prompt' column.
- `ignore_failure` (OPTIONAL): Whether to ignore the failure of prompt processing on a row and move on to the next, or to raise an exception. Default is False.

### 🪛 Configuring the Inference Component
- `model_config`: Configuration of the model class to use for inference. You can find the available models in `models/`.
- `data_loader_config`: Configuration of the data_loader class to use for inference. You can find the available data classes in `data_utils/data.py`.
- `output_dir`: This is the folder name where the model outputs will be saved. This folder will automatically be created under the experiment log directory and the model outputs will be saved in a file called `inference_result.jsonl`.

### 🪛 Configuring the Evaluation Reporting Component
- `data_reader_config`: Configuration object for the DataReader that is used to load the data into a pandas dataframe. This is the same type of utility class used in the DataProcessing component.
- `metric_config`: a MetricConfig object to specify the metric class to use for evaluation. You can find the available metrics in `metrics/`. If you need to implement new metric classes, add them to this directory.
- `aggregator_configs`/`visualizer_configs`: List of configs for aggregators/visualizers to apply to the metric results. These classes that take metric results and aggragate/analyze/vizualize them and save them. You can find the available aggregators and visualizers in `metrics/reports.py`.
- `output_dir`: This is the folder name where the evaluation results will be saved.

# ✋ How to contribute:
This project welcomes contributions and suggestions. Most contributions require you to agree to a Contributor License Agreement (CLA) declaring that you have the right to, and actually do, grant us the rights to use your contribution. For details, visit https://cla.microsoft.com.

When you submit a pull request, a CLA-bot will automatically determine whether you need to provide a CLA and decorate the PR appropriately (e.g., label, comment). Simply follow the instructions provided by the bot. You will only need to do this once across all repositories using our CLA.

This project has adopted the [Microsoft Open Source Code of Conduct](https://opensource.microsoft.com/codeofconduct/).
For more information see the [Code of Conduct FAQ](https://opensource.microsoft.com/codeofconduct/faq/) or contact [opencode@microsoft.com](mailto:opencode@microsoft.com) with any additional questions or comments.

To contribute to the framework:
- please create a new branch.
- Implement your pipeline configuration class under `user_configs`, as well as any utility classes that your pipeline requires.
- Please add end-to-end tests for your contributions in the `tests` directory.
- Please add unit tests for any new utility classes you implement in the `tests` directory.
- Please add documentation to your classes and methods in form of docstrings.
- Then use `make format-inplace` to format the files you have changed. This will only work on files that git is tracking, so make sure to `git add` any newly created files before running this command.
- Use `make linters` to check any remaining style or format issues and fix them manually.
- Use `make test` to run the tests and make sure they all pass.
- Finally, submit a pull request.

# ✒️ Citation
If you use this framework in your research, please cite the following paper:

```
@article{eureka2024,
  title={Eureka: Evaluating and Understanding Large Foundation Models},
  author={Balachandran, Vidhisha and Chen, Jingya and Joshi, Neel and Nushi, Besmira and Palangi, Hamid and Salinas, Eduardo and Vineet, Vibhav and Woffinden-Luey, James and Yousefi, Safoora},
  journal={Microsoft Research. MSR-TR-2024-33},
  year={2024}
}
```
# Responsible AI Considerations
 
A cross-cutting dimension for all capability evaluations is the evaluation of several aspects of model behavior important for the responsible fielding of AI systems. These consideration include the fairness, reliability, safety, privacy, and security of models. While evaluations through the Toxigen dataset (included in Eureka-Bench) capture notions of representational fairness for different demographic groups and, to some extent, the ability of the model to generate safe language despite non-safe input triggers in the prompt, other aspects or nuances of fairness and safety require further evaluation and additional clarity, which we hope to integrate in future versions and welcome contributions for. We are also interested in expanding Eureka-Bench with tasks where fairness and bias can be studied in more benign settings that simulate how risks may appear when humans use AI to assist them in everyday tasks (e.g. creative writing, information search etc.) and subtle language or visual biases encoded in training data might be reflected in the AI's assistance.
 
A general rising concern on responsible AI evaluations is that there is a quick turnaround between new benchmarks being released and then included in content safety filters or in post training datasets. Because of this, scores on benchmarks focused on responsible and safe deployment may appear to be unusually high for most capable models. While the quick reaction is a positive development, from an evaluation and understanding perspective, the high scores indicate that the benchmarks are not sensitive enough to capture differences in alignment and safety processes followed for different models. At the same time, it is also the case that fielding thresholds for responsible AI measurements can be inherently higher and as such these evaluations will require a different interpretation lens. For example, a 5 percent error rate in instruction following for content length should not be weighed in the same way as a 5 percent error rate in detecting toxic content, or even a 5 percent success rates in jailbreak attacks. Therefore, successful and timely evaluations to this end depend on collaborative efforts that integrate red teaming, quantified evaluations, and human studies in the context of real-world applications.
 
Finally, Eureka and the set of associated benchmarks are only the initial snapshot of an effort that aims at reliably measuring progress in AI. Our team is excited about further collaborations with the open-source community and research, with the goal of sharing and extending current measurements for new capabilities and models. Our current roadmap involves enriching Eureka with more measurements around planning, reasoning, fairness, reliability and safety, and advanced multimodal capabilities for video and audio.<|MERGE_RESOLUTION|>--- conflicted
+++ resolved
@@ -42,25 +42,14 @@
 
 | Benchmark <br> #prompts       | Modality  | Capability           |Logs| Pipeline Config |
 |-------------------------------|---------------|----------------------|------|-----|
-<<<<<<< HEAD
-| GeoMeter <br> 1086            | Image -> Text | Geometric Reasoning  | [GeoMeter.zip](https://aifeval.z5.web.core.windows.net/eureka-bench-logs/GeoMeter.zip) | [geometer.py](eureka_ml_insights/user_configs/geometer.py) |
-| MMMU <br> 900                 | Image -> Text | Multimodal QA        | [MMMU.zip](https://aifeval.z5.web.core.windows.net/eureka-bench-logs/MMMU.zip) |[mmmu.py](eureka_ml_insights/user_configs/mmmu.py)|
-| Image Understanding <br> 10249| Image -> Text | Object Recognition <br> Object Detection <br> Visual Prompting <br> Spatial Reasoning | [IMAGE_UNDERSTANDING.zip](https://aifeval.z5.web.core.windows.net/eureka-bench-logs/IMAGE_UNDERSTANDING.zip) | [object_recognition.py](eureka_ml_insights/user_configs/spatial_understanding/object_recognition.py) <br> [object_detection.py](eureka_ml_insights/user_configs/spatial_understanding/object_detection.py) <br> [visual_prompting.py](eureka_ml_insights/user_configs/spatial_understanding/visual_prompting.py) <br> [spatial_reasoning.py](eureka_ml_insights/user_configs/spatial_understanding/spatial_reasoning.py) |
-| Vision Language <br> 13500    | Image -> Text | Spatial Understanding <br> Navigation <br> Counting| [VISION_LANGUAGE.zip](https://aifeval.z5.web.core.windows.net/eureka-bench-logs/VISION_LANGUAGE.zip) |[spatial_map.py](eureka_ml_insights/user_configs/vision_language/spatial_map.py) <br> [maze.py](eureka_ml_insights/user_configs/vision_language/maze.py) <br> [spatial_grid.py](eureka_ml_insights/user_configs/vision_language/spatial_grid.py)|
-| IFEval <br> 541                 | Text -> Text | Instruction Following        | [IFEval.zip](https://aifeval.z5.web.core.windows.net/eureka-bench-logs/IFEval.zip) |[ifeval.py](eureka_ml_insights/user_configs/ifeval.py)|
-| FlenQA <br> 12000               | Text -> Text | Long Context Multi-hop QA | [FlenQA.zip](https://aifeval.z5.web.core.windows.net/eureka-bench-logs/FlenQA.zip) |[flenQA.py](eureka_ml_insights/user_configs/flenqa.py)|
-| Kitab <br> 34217                | Text -> Text | Information Retrieval        | [Kitab.zip](https://aifeval.z5.web.core.windows.net/eureka-bench-logs/Kitab.zip) |[kitab.py](eureka_ml_insights/user_configs/kitab.py)|  
-| Toxigen <br> 10500              | Text -> Text | Toxicity Detection <br> Safe Language Generation         | [ToxiGen.zip](https://aifeval.z5.web.core.windows.net/eureka-bench-logs/ToxiGen.zip) |[toxigen.py](eureka_ml_insights/user_configs/toxigen.py)|
-=======
 | GeoMeter <br> 1086            | Image -> Text | Geometric Reasoning  | [GeoMeter.zip](https://huggingface.co/datasets/microsoft/Eureka-Bench-Logs/resolve/main/GeoMeter.zip) | [geometer.py](eureka_ml_insights/user_configs/geometer.py) |
 | MMMU <br> 900                 | Image -> Text | Multimodal QA        | [MMMU.zip](https://huggingface.co/datasets/microsoft/Eureka-Bench-Logs/resolve/main/MMMU.zip) |[mmmu.py](eureka_ml_insights/user_configs/mmmu.py)|
-| Image Understanding <br> 10249| Image -> Text | Object Recognition <br> Object Detection <br> Visual Prompting <br> Spatial Reasoning | [IMAGE_UNDERSTANDING.zip](https://huggingface.co/datasets/microsoft/Eureka-Bench-Logs/resolve/main/IMAGE_UNDERSTANDING.zip) | [object_recognition.py](eureka_ml_insights/user_configs/spatial_understanding/object_recognition.py) <br> [object_detection.py](eureka_ml_insights/user_configs/spatial_understanding/object_detection.py) <br> [visual_prompting.py](eureka_ml_insights/user_configs/spatial_understanding/visual_prompting.py) <br> [spatial_reasoning.py](eureka_ml_insights/user_configs/spatial_understanding/spatial_reasoning.py) |
+| Image Understanding <br> 10249| Image -> Text | Object Recognition <br> Object Detection <br> Visual Prompting <br> Spatial Reasoning | [IMAGE_UNDERSTANDING.zip](https://huggingface.co/datasets/microsoft/Eureka-Bench-Logs/resolve/main/IMAGE_UNDERSTANDING.zip) | [object_recognition.py](eureka_ml_insights/user_configs/image_understanding/object_recognition.py) <br> [object_detection.py](eureka_ml_insights/user_configs/image_understanding/object_detection.py) <br> [visual_prompting.py](eureka_ml_insights/user_configs/image_understanding/visual_prompting.py) <br> [spatial_reasoning.py](eureka_ml_insights/user_configs/image_understanding/spatial_reasoning.py) |
 | Vision Language <br> 13500    | Image -> Text | Spatial Understanding <br> Navigation <br> Counting| [VISION_LANGUAGE.zip](https://huggingface.co/datasets/microsoft/Eureka-Bench-Logs/resolve/main/VISION_LANGUAGE.zip) |[spatial_map.py](eureka_ml_insights/user_configs/vision_language/spatial_map.py) <br> [maze.py](eureka_ml_insights/user_configs/vision_language/maze.py) <br> [spatial_grid.py](eureka_ml_insights/user_configs/vision_language/spatial_grid.py)|
 | IFEval <br> 541                 | Text -> Text | Instruction Following        | [IFEval.zip](https://huggingface.co/datasets/microsoft/Eureka-Bench-Logs/resolve/main/IFEval.zip) |[ifeval.py](eureka_ml_insights/user_configs/ifeval.py)|
 | FlenQA <br> 12000               | Text -> Text | Long Context Multi-hop QA | [FlenQA.zip](https://huggingface.co/datasets/microsoft/Eureka-Bench-Logs/resolve/main/FlenQA.zip) |[flenQA.py](eureka_ml_insights/user_configs/flenqa.py)|
 | Kitab <br> 34217                | Text -> Text | Information Retrieval        | [Kitab.zip](https://huggingface.co/datasets/microsoft/Eureka-Bench-Logs/resolve/main/Kitab.zip) |[kitab.py](eureka_ml_insights/user_configs/kitab.py)|  
 | Toxigen <br> 10500              | Text -> Text | Toxicity Detection <br> Safe Language Generation         | [ToxiGen.zip](https://huggingface.co/datasets/microsoft/Eureka-Bench-Logs/resolve/main/ToxiGen.zip) |[toxigen.py](eureka_ml_insights/user_configs/toxigen.py)|
->>>>>>> 2d2460cd
 
 Note: The benchmarks on Image Understanding will be available soon on HuggingFace. Please stay tuned.
 
@@ -101,11 +90,7 @@
 
 ```python main.py --exp_config FlenQA_Experiment_Pipeline --model_config OAI_GPT4_1106_PREVIEW_CONFIG --exp_logdir gpt4_1106_preview```
 
-<<<<<<< HEAD
-The results of the experiment will be saved in a directory under `logs/FlenQA_Experiment_Pipeline/gpt4_1106_preveiw`. For each experiment you run with these configurations, a new directory will be created using the date and time of the experiment run. 
-=======
 The results of the experiment will be saved in a directory under `logs/FlenQA_Experiment_Pipeline/gpt4_1106_preview`. For each experiment you run with these configurations, a new directory will be created using the date and time of the experiment run. 
->>>>>>> 2d2460cd
 For other available experiment pipelines and model configurations, see the `eureka_ml_insights/user_configs` and `eureka_ml_insights/configs` directories, respectively. In [model_configs.py](eureka_ml_insights/configs/model_configs.py) you can configure the model classes to use your API keys, Key Vault urls, endpoints, and other model-specific configurations.
 
 ## 🗺️ Overview of Experiment Pipelines
