--- conflicted
+++ resolved
@@ -498,26 +498,6 @@
         self.validate(df, usage_completion_read_col)
         if usage_completion_read_col:
             df[self.usage_completion_output_col] = df.apply(lambda x: self._extract_usage(x, usage_completion_read_col), axis=1)
-<<<<<<< HEAD
-        elif self.prepend_completion_read_col + "n_output_tokens" in df.columns:
-            df[self.usage_completion_output_col] = df[self.prepend_completion_read_col + "n_output_tokens"]
-        else:
-            df[self.usage_completion_output_col] = np.nan
-        return df
-
-    def _extract_usage(self, row, usage_completion_read_col):
-        """
-        Extracts the token usage for a given row is is_valid is True. 
-        Args:
-            row (pd.Series): A row of the dataframe.
-        Returns:
-            int: The token usage for the row.
-        """
-        #if row[self.prepend_completion_read_col + "is_valid"]:
-        if not pd.isna(row[self.prepend_completion_read_col + "usage"]) and usage_completion_read_col in row[self.prepend_completion_read_col + "usage"] :
-            return row[self.prepend_completion_read_col + "usage"][usage_completion_read_col]
-        return np.nan
-=======
         elif self.n_tokens_column in df.columns:
             df[self.usage_completion_output_col] = df[self.n_tokens_column]
         else:
@@ -546,5 +526,4 @@
         """
         if not pd.isna(row[self.usage_column]) and usage_completion_read_col in row[self.usage_column]:
             return row[self.usage_column][usage_completion_read_col]
-        return np.nan
->>>>>>> 8868926c
+        return np.nan