import ast
import re
from abc import abstractmethod
from dataclasses import dataclass, field
from typing import Dict, List

import numpy as np
import pandas as pd
import tiktoken
<<<<<<< HEAD

=======
>>>>>>> a49c5258
import json
import logging

from eureka_ml_insights.configs.config import ModelConfig

from eureka_ml_insights.models import (
    ClaudeModel,
    GeminiModel,
    LlamaServerlessAzureRestEndpointModel,
<<<<<<< HEAD
    LLaVAModel,
    LLaVAHuggingFaceModel,
    MistralServerlessAzureRestEndpointModel,
    AzureOpenAIModel,
    DirectOpenAIModel,
    DirectOpenAIO1Model,
    AzureOpenAIO1Model,
    RestEndpointModel,
)

=======
    MistralServerlessAzureRestEndpointModel,
    AzureOpenAIModel,
    DirectOpenAIModel,
    DirectOpenAIOModel,
    AzureOpenAIOModel,
    TogetherModel
)
>>>>>>> a49c5258

@dataclass
class DFTransformBase:
    @abstractmethod
    def transform(self, df: pd.DataFrame) -> pd.DataFrame: ...


@dataclass
class SequenceTransform(DFTransformBase):
    transforms: List[DFTransformBase]

    def transform(self, df: pd.DataFrame) -> pd.DataFrame:
        for transform in self.transforms:
            df = transform.transform(df)
        return df


@dataclass
class ColumnRename(DFTransformBase):
    name_mapping: Dict[str, str]

    def transform(self, df: pd.DataFrame) -> pd.DataFrame:
        return df.rename(columns=self.name_mapping)


@dataclass
class RunPythonTransform(DFTransformBase):
    """Runs arbitrary python code on the data frame.
    args:
        python_code: str: The python code to run on the data frame.
        global_imports: list: A list of modules to import in global scope, if needed. Default is an empty list.
                       Local (to the python_code scope) imports can be included in the python_code. Such global
                       scope imports are needed when the python_code uses a lambda function, for example, since
                       imports in the python_code scope are not available to the lambda function.
    returns:
        df: pd.DataFrame: The transformed data frame.
    """

    python_code: str
    global_imports: list = field(default_factory=list)

    def __post_init__(self):
        # To avoid disastrous consequences, we only allow operations on the data frame.
        # Therefore, every statement in the python_code should be in the form of df['column_name'] = ... or df = ...
        self.allowed_statement_prefixes = ["df = ", "df[", "import "]
        # Similarly, we only allow a limited set of imports. To add to this safe list, create a PR.
        self.allowed_imports = ["ast", "math", "numpy"]
        self.validate()

    def validate(self):
        # First, splits the python code into python statements and strips whitespace.
        statements = [s.strip() for s in self.python_code.split(";")]
        # Checks that each statement starts with an allowed prefix.
        for statement in statements:
            if not any(statement.startswith(prefix) for prefix in self.allowed_statement_prefixes):
                raise ValueError("For security reasons, only imports and operations on the data frame are allowed.")
        if self.global_imports:
            for module_name in self.global_imports:
                if module_name not in self.allowed_imports:
                    raise ValueError(f"Importing {module_name} in RunPythonTransform is not allowed.")

    def transform(self, df: pd.DataFrame) -> pd.DataFrame:
        # Adds 'df' to the global scope of exec so that it can be overwritten during exec if needed.
        exec_globals = {"df": df}
        exec_globals.update(globals())

        # Adds safe imports to exec_globals.
        for module_name in self.global_imports:
            exec_globals[module_name] = __import__(module_name)

        exec(self.python_code, exec_globals)

        return exec_globals["df"]


@dataclass
class SamplerTransform(DFTransformBase):
    random_seed: int
    sample_count: int
    stratify_by: List[str] = None

    def transform(self, df: pd.DataFrame) -> pd.DataFrame:
        if self.stratify_by:
            return df.groupby(self.stratify_by, group_keys=False).apply(
                lambda x: x.sample(n=self.sample_count, random_state=self.random_seed)
            )
        else:
            return df.sample(n=self.sample_count, random_state=self.random_seed)


@dataclass
class MultiplyTransform(DFTransformBase):
    """
    Repeats each row n times, and adds a column to the data frame indicating the repeat number.
    Also adds a column to the data frame indicating the data point id that will be the same for
    all repeats of the same data point.
    """

    n_repeats: int

    def transform(self, df: pd.DataFrame) -> pd.DataFrame:
        dfs = []
        for i in range(self.n_repeats):
            df_copy = df.copy()
            df_copy["data_repeat_id"] = f"repeat_{i}"
            df_copy["data_point_id"] = df_copy.index
            dfs.append(df_copy)
        return pd.concat(dfs, ignore_index=True)


@dataclass
class AddColumn(DFTransformBase):
    column_name: str

    def transform(self, df: pd.DataFrame) -> pd.DataFrame:
        df[self.column_name] = ""
        return df


@dataclass
class AddColumnAndData(DFTransformBase):
    column_name: str
    data: str

    def transform(self, df: pd.DataFrame) -> pd.DataFrame:
        df[self.column_name] = str(self.data)

        return df


@dataclass
class CopyColumn(DFTransformBase):
    """Copy a src column's data to a new dst names column."""

    column_name_src: str
    column_name_dst: str

    def transform(self, df: pd.DataFrame) -> pd.DataFrame:
        df[self.column_name_dst] = df[self.column_name_src]

        return df


@dataclass
class MultiColumnTransform(DFTransformBase):
    """
    Transform class to apply a function to multiple columns.
    This class' validate method checks that the columns to be transformed are present in the data frame,
    and its transform method applies the _transform method to each column.

    This class is meant to be subclassed, and the subclass should implement the _transform method.
    """

    columns: List[str] | str

    def validate(self, df: pd.DataFrame) -> pd.DataFrame:
        """Check that all columns to be transformed are present actually in the data frame."""
        # if columns is not a list, make it a list
        if not isinstance(self.columns, list):
            self.columns = [self.columns]
        extra_columns = set(self.columns) - set(df.columns)
        if extra_columns:
            msg = ", ".join(sorted(extra_columns))
            raise ValueError(f"The following columns are not present in the data frame: {msg}")

    def transform(self, df: pd.DataFrame) -> pd.DataFrame:
        """Apply the transform to the columns."""
        if df.empty:
            logging.warn("The input dataframe is empty, no transformation was applied.")
            return df
        self.validate(df)
        for column in self.columns:
            df[column] = df[column].apply(self._transform)
        return df


@dataclass
class ShuffleColumnsTransform(MultiColumnTransform):
    """
    For a set of columns, shuffles the values across each row of these columns.
    Values will be shuffled differently for each row.

    This class is meant to be used in MCQ benchmarks to shuffle answer choices
    across different letter options (e.g. shuffle what choice maps to 'A' vs 'B' vs 'C').
    args:
        columns: List[str]: the list of columns from the pandas frame to be reshuffled.
        rng: np.random.Generator: the dedicated numpy generator for the shuffling. 
    """

    columns: List[str]
    rng: np.random.Generator = np.random.default_rng(0)

    def transform(self, df: pd.DataFrame) -> pd.DataFrame:
        """For each row in df, shuffle values across these columns."""
        self.validate(df)
        def shuffle_row(row):
            row[self.columns] = self.rng.permutation(row[self.columns].values)
            return row

        df = df.apply(shuffle_row, axis=1)
        return df


@dataclass
class ColumnMatchMapTransform(DFTransformBase):
    """
    Creates a new column indicating the name of the column that matches the value in the key column for each row.
    E.g. for a row, if value of key_col matches value of 'A' column, new_col will contain the value 'A'.
    Used to store the letter of the correct answer choice in MCQ benchmarks.
    """

    key_col: str
    new_col: str
    columns: List[str]

    # Function to find matching column
    def _find_matching_column(self, row):
        for col in self.columns:
            if row[col] == row[self.key_col]:
                return col
        return None  # If no match is found (optional)

    def validate(self, df: pd.DataFrame):
        """Check that all columns to be transformed are present actually in the data frame."""
        extra_columns = set(self.columns + [self.key_col]) - set(df.columns)
        if extra_columns:
            msg = ", ".join(sorted(extra_columns))
            raise ValueError(f"The following columns are not present in the data frame: {msg}")

    def transform(self, df: pd.DataFrame) -> pd.DataFrame:
        """For each row in df, shuffle values across these columns."""
        self.validate(df)
        df[self.new_col] = df.apply(self._find_matching_column, axis=1)
        return df


@dataclass
class ImputeNA(MultiColumnTransform):
    """Impute missing values in selected columns with a specified value."""

    columns: List[str] | str
    value: str

    def _transform(self, value):
        if pd.isna(value):
            return self.value
        return value


@dataclass
class ReplaceStringsTransform(MultiColumnTransform):
    """
    Replaces strings in selected columns.  Useful for adhoc fixes, i.e., \\n to \n.
    """

    columns: List[str] | str
    mapping: Dict[str, str]
    case: bool

    def transform(self, df: pd.DataFrame) -> pd.DataFrame:
        self.validate(df)
        for column in self.columns:
            for source, target in self.mapping.items():
                df[column] = df[column].str.replace(source, target, case=self.case, regex=False)

        return df


@dataclass
class MapStringsTransform(MultiColumnTransform):
    """
    Map values in certain columns of a pandas dataframe according to a mapping dictionary.
    """

    columns: List[str] | str
    mapping: Dict[str, str]

    def transform(self, df: pd.DataFrame) -> pd.DataFrame:
        self.validate(df)
        for column in self.columns:
            df[column] = df[column].map(self.mapping)

        return df


@dataclass
class PrependStringTransform(MultiColumnTransform):
    """
    Prepends a string for selected columns.
    args:
        columns: List of str or str, Column(s) to apply transform to.
        string: str, string to prepend
    """

    columns: List[str] | str
    string: str

    def _transform(self, value):
        if isinstance(value, list):
            value = [self.string + val for val in value]
        else:
            value = self.string + value
        return value


@dataclass
class RegexTransform(MultiColumnTransform):
    """
    Find the occurrence of the pattern in selected columns.
    args:
        columns: List of str or str, Column(s) to apply transform to.
        prompt_pattern: str, pattern to search for
        ignore_case: bool, True if the regex match should ignore the case
        occurrence: str, "last" or "first" to indicate which of the occurrences to pick
    """

    columns: List[str] | str
    prompt_pattern: str
    ignore_case: bool = False
    occurrence: str = "last"

    def _transform(self, sentence):
        if self.ignore_case:
            results = re.findall(self.prompt_pattern, sentence, flags=re.IGNORECASE)
        else:
            results = re.findall(self.prompt_pattern, sentence)
        if results:
            if (self.occurrence == "first"):
                return results[0]
            elif (self.occurrence == "last"):
                return results[len(results) - 1]
        else:
            return None


@dataclass
class ASTEvalTransform(MultiColumnTransform):
    """
    Applies ast.literal_eval to parse strings in selected columns
    """

    columns: List[str] | str

    def _transform(self, string):
        list_strings = ast.literal_eval(string)
        return list_strings


@dataclass
class TokenCounterTransform(MultiColumnTransform):
    """
    Counts the number of tokens in the selected columns.
    """

    columns: List[str] | str

    def transform(self, df: pd.DataFrame, encoding="cl100k_base") -> pd.DataFrame:
        """
        This method uses tiktoken tokenizer to count the number of tokens in the response.
        See: https://github.com/openai/openai-cookbook/blob/main/examples/How_to_count_tokens_with_tiktoken.ipynb
        args:
            df (dataframe): the dataframe to add the token count column to.
            encoding (str): the encoding to use with tiktoken. Default is "cl100k_base".
        returns:
            dataframe: the dataframe with the token count column added.
        """
        self.validate(df)
        encoding = tiktoken.get_encoding(encoding)
        for column in self.columns:
            token_count = df[column].apply(lambda x: len(encoding.encode(x)))
            token_count_column = f"{column}_token_count"
            df[token_count_column] = token_count
        return df


@dataclass
class MajorityVoteTransform:
    """Applies the majority vote transformation to the specified model output column per id_col."""

    model_output_col: str = "model_output"  # Default column name for model outputs
    id_col: str = "data_point_id"  # Default column name for IDs
    majority_vote_col: str = "majority_vote"

    def transform(self, df: pd.DataFrame, random_state:int=0) -> pd.DataFrame:
        """
        Transforms the dataframe by calculating the majority vote of model_output_col per id_col.
        If the 'model_output' is NaN, it will be droped before calculating the majority vote.

        Args:
            df (pd.DataFrame): Input dataframe containing model_output_col and id_col.
            random_state (int): Input random seed

        Returns:
            pd.DataFrame: Transformed dataframe with majority vote for each id_col.
        """
        # Step 1: Group by 'ID' and calculate the majority vote within each group
        df[self.majority_vote_col] = df.groupby(self.id_col)[self.model_output_col].transform(
            lambda x: x.dropna().mode().sample(n=1, random_state=random_state).iloc[0] if not x.dropna().mode().empty else pd.NA
        )

        return df

<<<<<<< HEAD

@dataclass
class ExtractUsageTransform:
    """Extracts token usage completion numbers (except prompt input tokens) for all models"""

    model_config: ModelConfig # config used for the experiment
    usage_completion_output_col: str = "usage_completion" # default name of the column where completion numbers will be stored for all models
=======
@dataclass
class ExtractUsageTransform:
    """
    Extracts token usage completion numbers (except prompt input tokens) for all models.
    args:
        model_config: config used for the experiment.
        usage_completion_output_col: str, default name of the column where completion numbers will be stored for all models
        prepend_completion_read_col: str, prepend string to add to the name of the usage column from which to read. Useful for cases when the usage column might have been renamed earlier in the pipeline.
    """
    model_config: ModelConfig
    usage_completion_output_col: str = "usage_completion" 
    prepend_completion_read_col: str = "" 
>>>>>>> a49c5258

    def transform(self, df: pd.DataFrame) -> pd.DataFrame:
        """
        Transforms the dataframe by extracting the .

        Args:
            df (pd.DataFrame): Input dataframe of inference results retrieved with the model_config.

        Returns:
            pd.DataFrame: Transformed dataframe with completion token numbers in completion_usage_col.
        """
        usage_completion_read_col = None
        if (self.model_config.class_name is GeminiModel):
            usage_completion_read_col = "candidates_token_count"
<<<<<<< HEAD
            # usage_completion_read_col = "output_tokens"
        elif (self.model_config.class_name is ClaudeModel):
            usage_completion_read_col = "output_tokens"
        elif (self.model_config.class_name is AzureOpenAIO1Model
              or self.model_config.class_name is AzureOpenAIModel 
              or self.model_config.class_name is LlamaServerlessAzureRestEndpointModel
              or self.model_config.class_name is DirectOpenAIModel 
              or self.model_config.class_name is DirectOpenAIO1Model):
=======
        elif (self.model_config.class_name is ClaudeModel):
            usage_completion_read_col = "output_tokens"
        elif (self.model_config.class_name is AzureOpenAIOModel
              or self.model_config.class_name is AzureOpenAIModel 
              or self.model_config.class_name is LlamaServerlessAzureRestEndpointModel
              or self.model_config.class_name is MistralServerlessAzureRestEndpointModel
              or self.model_config.class_name is DirectOpenAIModel 
              or self.model_config.class_name is DirectOpenAIOModel
              or self.model_config.class_name is TogetherModel):
>>>>>>> a49c5258
            usage_completion_read_col = "completion_tokens"
        # if the model is one for which the usage of completion tokens is known, use that corresponding column for the model
        # otherwise, use the default "n_output_tokens" which is computed with a universal tokenizer as shown in TokenCounterTransform()
        if usage_completion_read_col:
<<<<<<< HEAD
            df[self.usage_completion_output_col] = df["usage"].apply(lambda x: x[usage_completion_read_col])
        elif "n_output_tokens" in df.columns:
            df[self.usage_completion_output_col] = df["n_output_tokens"]
=======
            df[self.usage_completion_output_col] = df[self.prepend_completion_read_col + "usage"].apply(lambda x: x[usage_completion_read_col])
        elif self.prepend_completion_read_col + "n_output_tokens" in df.columns:
            df[self.usage_completion_output_col] = df[self.prepend_completion_read_col + "n_output_tokens"]
>>>>>>> a49c5258
        else:
            df[self.usage_completion_output_col] = np.nan
        return df <|MERGE_RESOLUTION|>--- conflicted
+++ resolved
@@ -7,10 +7,7 @@
 import numpy as np
 import pandas as pd
 import tiktoken
-<<<<<<< HEAD
-
-=======
->>>>>>> a49c5258
+
 import json
 import logging
 
@@ -20,18 +17,6 @@
     ClaudeModel,
     GeminiModel,
     LlamaServerlessAzureRestEndpointModel,
-<<<<<<< HEAD
-    LLaVAModel,
-    LLaVAHuggingFaceModel,
-    MistralServerlessAzureRestEndpointModel,
-    AzureOpenAIModel,
-    DirectOpenAIModel,
-    DirectOpenAIO1Model,
-    AzureOpenAIO1Model,
-    RestEndpointModel,
-)
-
-=======
     MistralServerlessAzureRestEndpointModel,
     AzureOpenAIModel,
     DirectOpenAIModel,
@@ -39,7 +24,6 @@
     AzureOpenAIOModel,
     TogetherModel
 )
->>>>>>> a49c5258
 
 @dataclass
 class DFTransformBase:
@@ -442,15 +426,6 @@
 
         return df
 
-<<<<<<< HEAD
-
-@dataclass
-class ExtractUsageTransform:
-    """Extracts token usage completion numbers (except prompt input tokens) for all models"""
-
-    model_config: ModelConfig # config used for the experiment
-    usage_completion_output_col: str = "usage_completion" # default name of the column where completion numbers will be stored for all models
-=======
 @dataclass
 class ExtractUsageTransform:
     """
@@ -463,7 +438,6 @@
     model_config: ModelConfig
     usage_completion_output_col: str = "usage_completion" 
     prepend_completion_read_col: str = "" 
->>>>>>> a49c5258
 
     def transform(self, df: pd.DataFrame) -> pd.DataFrame:
         """
@@ -478,16 +452,6 @@
         usage_completion_read_col = None
         if (self.model_config.class_name is GeminiModel):
             usage_completion_read_col = "candidates_token_count"
-<<<<<<< HEAD
-            # usage_completion_read_col = "output_tokens"
-        elif (self.model_config.class_name is ClaudeModel):
-            usage_completion_read_col = "output_tokens"
-        elif (self.model_config.class_name is AzureOpenAIO1Model
-              or self.model_config.class_name is AzureOpenAIModel 
-              or self.model_config.class_name is LlamaServerlessAzureRestEndpointModel
-              or self.model_config.class_name is DirectOpenAIModel 
-              or self.model_config.class_name is DirectOpenAIO1Model):
-=======
         elif (self.model_config.class_name is ClaudeModel):
             usage_completion_read_col = "output_tokens"
         elif (self.model_config.class_name is AzureOpenAIOModel
@@ -497,20 +461,13 @@
               or self.model_config.class_name is DirectOpenAIModel 
               or self.model_config.class_name is DirectOpenAIOModel
               or self.model_config.class_name is TogetherModel):
->>>>>>> a49c5258
             usage_completion_read_col = "completion_tokens"
         # if the model is one for which the usage of completion tokens is known, use that corresponding column for the model
         # otherwise, use the default "n_output_tokens" which is computed with a universal tokenizer as shown in TokenCounterTransform()
         if usage_completion_read_col:
-<<<<<<< HEAD
-            df[self.usage_completion_output_col] = df["usage"].apply(lambda x: x[usage_completion_read_col])
-        elif "n_output_tokens" in df.columns:
-            df[self.usage_completion_output_col] = df["n_output_tokens"]
-=======
             df[self.usage_completion_output_col] = df[self.prepend_completion_read_col + "usage"].apply(lambda x: x[usage_completion_read_col])
         elif self.prepend_completion_read_col + "n_output_tokens" in df.columns:
             df[self.usage_completion_output_col] = df[self.prepend_completion_read_col + "n_output_tokens"]
->>>>>>> a49c5258
         else:
             df[self.usage_completion_output_col] = np.nan
         return df 