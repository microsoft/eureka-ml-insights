""" This module contains config objects for the models used in the experiments. To use these configs, make sure to
replace the placeholders with your own keys.json file, secret key names, and endpint URLs where applicable. 
You can also add your custom models here by following the same pattern as the existing configs. """

from eureka_ml_insights.models import (
    AzureOpenAIOModel,
    ClaudeModel,
    ClaudeReasoningModel,
    DirectOpenAIModel,
    DirectOpenAIOModel,
    GeminiModel,
    LlamaCppModel,
    LlamaServerlessAzureRestEndpointModel,
    LLaVAHuggingFaceModel,
    LLaVAModel,
    LocalVLLMModel,
    Phi4HFModel,
    MistralServerlessAzureRestEndpointModel,
    DeepseekR1ServerlessAzureRestEndpointModel,
    RestEndpointModel,
    TogetherModel,
    TestModel,
    OfflineFileModel
)
from eureka_ml_insights.models.models import AzureOpenAIModel

from .config import ModelConfig

# For models that require secret keys, you can store the keys in a json file and provide the path to the file
# in the secret_key_params dictionary. OR you can provide the key name and key vault URL to fetch the key from Azure Key Vault.
# You don't need to provide both the key_vault_url and local_keys_path. You can provide one of them based on your setup.


# Test model
TEST_MODEL_CONFIG = ModelConfig(TestModel, {})

OFFLINE_MODEL_CONFIG = ModelConfig(
    OfflineFileModel,
    {
        "model_name": "Teacher_Agent_V1",
        # This file contains the offline results from a model or agentic system
        # The file should contain at least the following fields:
        # "model_output", "prompt", and "data_repeat_id" for experiments that have several runs/repeats
        "file_path": r"your_offline_model_results.jsonl",
    },
)

# Together models
TOGETHER_SECRET_KEY_PARAMS = {
    "key_name": "your_togetherai_secret_key_name",
    "local_keys_path": "keys/keys.json",
    "key_vault_url": None,
}

TOGETHER_DEEPSEEK_R1_CONFIG = ModelConfig(
    TogetherModel,
    {
        "model_name": "deepseek-ai/DeepSeek-R1",
        "secret_key_params": TOGETHER_SECRET_KEY_PARAMS,
        "temperature": 1.0,
        # high max token limit for deep seek
        # otherwise the answers may be cut in the middle
        "max_tokens": 65536
    },
)

TOGETHER_DEEPSEEK_R1_Distill_Llama_70B_CONFIG = ModelConfig(
    TogetherModel,
    {
        "model_name": "deepseek-ai/DeepSeek-R1-Distill-Llama-70B",
        "secret_key_params": TOGETHER_SECRET_KEY_PARAMS,
        "temperature": 0.6,
        # high max token limit for deep seek
        # otherwise the answers may be cut in the middle
        "max_tokens": 65536
    },
)

# OpenAI models
OPENAI_SECRET_KEY_PARAMS = {
    "key_name": "your_openai_secret_key_name",
    "local_keys_path": "keys/keys.json",
    "key_vault_url": None,
}

OAI_O3_MINI_HIGH_CONFIG = ModelConfig(
    DirectOpenAIOModel,
    {
        "model_name": "o3-mini-2025-01-31",
        "reasoning_effort": "high",
        "secret_key_params": OPENAI_SECRET_KEY_PARAMS,
    },
)

OAI_O3_MINI_CONFIG = ModelConfig(
    DirectOpenAIOModel,
    {
        "model_name": "o3-mini-2025-01-31",
        "secret_key_params": OPENAI_SECRET_KEY_PARAMS,
    },
)

OAI_O1_CONFIG = ModelConfig(
    DirectOpenAIOModel,
    {
        "model_name": "o1",
        "secret_key_params": OPENAI_SECRET_KEY_PARAMS,
    },
)

OAI_O1_PREVIEW_CONFIG = ModelConfig(
    DirectOpenAIOModel,
    {
        "model_name": "o1-preview",
        "secret_key_params": OPENAI_SECRET_KEY_PARAMS,
    },
)

OAI_O1_PREVIEW_AZURE_CONFIG = ModelConfig(
    AzureOpenAIOModel,
    {
        "model_name": "o1-preview",
        "url": "your/endpoint/url",
        "api_version": "2024-08-01-preview",
    },
)

OAI_GPT4_1106_PREVIEW_CONFIG = ModelConfig(
    DirectOpenAIModel,
    {
        "model_name": "gpt-4-1106-preview",
        "secret_key_params": OPENAI_SECRET_KEY_PARAMS,
    },
)

OAI_GPT4V_1106_VISION_PREVIEW_CONFIG = ModelConfig(
    DirectOpenAIModel,
    {
        "model_name": "gpt-4-1106-vision-preview",
        "secret_key_params": OPENAI_SECRET_KEY_PARAMS,
    },
)

OAI_GPT4V_TURBO_2024_04_09_CONFIG = ModelConfig(
    DirectOpenAIModel,
    {
        "model_name": "gpt-4-turbo-2024-04-09",
        "secret_key_params": OPENAI_SECRET_KEY_PARAMS,
    },
)

OAI_GPT4O_2024_05_13_CONFIG = ModelConfig(
    DirectOpenAIModel,
    {
        "model_name": "gpt-4o-2024-05-13",
        "secret_key_params": OPENAI_SECRET_KEY_PARAMS,
    },
)

OAI_GPT4O_2024_11_20_CONFIG = ModelConfig(
    DirectOpenAIModel,
    {
        "model_name": "gpt-4o-2024-11-20",
        "secret_key_params": OPENAI_SECRET_KEY_PARAMS,
    },
)

OAI_GPT4O_MINI_2024_07_18_CONFIG = ModelConfig(
    DirectOpenAIModel,
    {
        "model_name": "gpt-4o-mini-2024-07-18",
        "secret_key_params": OPENAI_SECRET_KEY_PARAMS,
    },
)

# Gemini models
GEMINI_SECRET_KEY_PARAMS = {
    "key_name": "your_gemini_secret_key_name",
    "local_keys_path": "keys/keys.json",
    "key_vault_url": None,
}

GEMINI_V2_FLASH_THINKING_EXP_0121_CONFIG = ModelConfig(
    GeminiModel,
    {
        "model_name": "gemini-2.0-flash-thinking-exp-01-21",
        "secret_key_params": GEMINI_SECRET_KEY_PARAMS,
	    "max_tokens": 32768
    },
)

GEMINI_V2_PRO_EXP_0205_CONFIG = ModelConfig(
    GeminiModel,
    {
        "model_name": "gemini-2.0-pro-exp-02-05",
        "secret_key_params": GEMINI_SECRET_KEY_PARAMS,
    },
)

GEMINI_V15_PRO_CONFIG = ModelConfig(
    GeminiModel,
    {
        "model_name": "gemini-1.5-pro",
        "secret_key_params": GEMINI_SECRET_KEY_PARAMS,
    },
)

# Claude models
CLAUDE_SECRET_KEY_PARAMS = {
    "key_name": "your_claude_secret_key_name",
    "local_keys_path": "keys/keys.json",
    "key_vault_url": None,
}

CLAUDE_3_7_SONNET_THINKING_CONFIG = ModelConfig(
    ClaudeReasoningModel,
    {
        "secret_key_params": CLAUDE_SECRET_KEY_PARAMS,
        "model_name": "claude-3-7-sonnet-20250219",
        "thinking_enabled": True,
        "thinking_budget": 30720,
        "max_tokens": 32768, # This number should always be higher than the thinking budget
        "temperature": 1.0, # As of 03/08/2025, thinking only works with temperature 1.0
        "timeout": 600, # We set a timeout of 10 minutes for thinking
    },
)


CLAUDE_3_OPUS_CONFIG = ModelConfig(
    ClaudeModel,
    {
        "model_name": "claude-3-opus-20240229",
        "secret_key_params": CLAUDE_SECRET_KEY_PARAMS,
    },
)

CLAUDE_3_5_SONNET_CONFIG = ModelConfig(
    ClaudeModel,
    {
        "secret_key_params": CLAUDE_SECRET_KEY_PARAMS,
        "model_name": "claude-3-5-sonnet-20240620",
    },
)

CLAUDE_3_7_SONNET_CONFIG = ModelConfig(
    ClaudeModel,
    {
        "secret_key_params": CLAUDE_SECRET_KEY_PARAMS,
        "model_name": "claude-3-7-sonnet-20250219",
    },
)


CLAUDE_3_5_SONNET_20241022_CONFIG = ModelConfig(
    ClaudeModel,
    {
        "secret_key_params": CLAUDE_SECRET_KEY_PARAMS,
        "model_name": "claude-3-5-sonnet-20241022",
        "max_tokens": 4096
    },
)

CLAUDE_3_5_SONNET_20241022_TEMP_1_CONFIG = ModelConfig(
    ClaudeModel,
    {
        "secret_key_params": CLAUDE_SECRET_KEY_PARAMS,
        "model_name": "claude-3-5-sonnet-20241022",
		"temperature": 1.0,
        "max_tokens": 4096
    },
)

# LLAVA models
LLAVAHF_V16_34B_CONFIG = ModelConfig(
    LLaVAHuggingFaceModel,
    {"model_name": "llava-hf/llava-v1.6-34b-hf", "use_flash_attn": True},
)

LLAVAHF_V15_7B_CONFIG = ModelConfig(
    LLaVAHuggingFaceModel,
    {"model_name": "llava-hf/llava-1.5-7b-hf", "use_flash_attn": True},
)

LLAVA_V16_34B_CONFIG = ModelConfig(
    LLaVAModel,
    {"model_name": "liuhaotian/llava-v1.6-34b", "use_flash_attn": True},
)

LLAVA_V15_7B_CONFIG = ModelConfig(
    LLaVAModel,
    {"model_name": "liuhaotian/llava-v1.5-7b", "use_flash_attn": True},
)

# Phi Models
PHI4_HF_CONFIG = ModelConfig(
    Phi4HFModel,
    {
        "model_name": "microsoft/phi-4",
        "use_flash_attn": True,
    },
)

# Llama models

LLAMA3_1_70B_INSTRUCT_CONFIG = ModelConfig(
    RestEndpointModel,
    {
        "url": "your/endpoint/url",
        "secret_key_params": {
            "key_name": "your_llama_secret_key_name",
            "local_keys_path": "keys/keys.json",
            "key_vault_url": None,
        },
        "model_name": "meta-llama-3-1-70b-instruct",
        "timeout": 600,
    },
)

LLAMA3_1_405B_INSTRUCT_CONFIG = ModelConfig(
    LlamaServerlessAzureRestEndpointModel,
    {
        "url": "your/endpoint/url",
        "secret_key_params": {
            "key_name": "your_llama_secret_key_name",
            "local_keys_path": "keys/keys.json",
            "key_vault_url": None,
        },
        "model_name": "Meta-Llama-3-1-405B-Instruct",
        "timeout": 600,
    },
)

# Mistral Endpoints
AIF_NT_MISTRAL_LARGE_2_2407_CONFIG = ModelConfig(
    MistralServerlessAzureRestEndpointModel,
    {
        "url": "your/endpoint/url",
        "secret_key_params": {
            "key_name": "your_mistral_secret_key_name",
            "local_keys_path": "keys/keys.json",
            "key_vault_url": None,
        },
        "model_name": "Mistral-large-2407",
    },
)

# Local VLLM Models
# Adapt to your local deployments, or give enough info for vllm deployment.
PHI4_LOCAL_CONFIG = ModelConfig(
    LocalVLLMModel,
    {
        # this name must match the vllm deployment name/path
        "model_name": "microsoft/phi-4",
        # specify ports in case the model is already deployed
        "ports": ["8002", "8003"],
    },
)
QWQ32B_LOCAL_CONFIG = ModelConfig(
    LocalVLLMModel,
    {
        # this name must match the vllm deployment name/path
        "model_name": "Qwen/QwQ-32B",
        # certain args will get passed to the vllm serve command
        "tensor_parallel_size": 2,
    },
)

# DeepSeek R1 Endpoints on Azure
DEEPSEEK_R1_CONFIG = ModelConfig(
    DeepseekR1ServerlessAzureRestEndpointModel,
    {
        "url": "your/endpoint/url",
        "secret_key_params": {
            "key_name": "your_deepseek_r1_secret_key_name",
            "local_keys_path": "keys/keys.json",
            "key_vault_url": None,
        },
        "max_tokens": 32768,
        # the timeout parameter is passed to urllib.request.urlopen(request, timeout=self.timeout) in ServerlessAzureRestEndpointModel
        "timeout": 600,
    },
)

<<<<<<< HEAD
# Local Llama.cpp models
# Adapt to your local model paths and desired hyperparameters
EXAMPLE_LLAMACPP_LOCAL_CONFIG = ModelConfig(
    LlamaCppModel,
    {
        "model_name": None,
        "model_path": "path/to/model.gguf",
        "n_ctx": 8192,
        "temperature": 0.7,
        "top_p": 0.95,
        "top_k": 40,
        "repeat_penalty": 1.1,
        "max_tokens": 1024,
        "chat_mode": False,
        "verbose": False,
    },
=======
VLLM_DEEPSEEK_CONFIG = ModelConfig(
    # Use this config if you have already deployed the model
    # and pass the service ports, num_servers, and model_name as commandline args
    LocalVLLMModel,
    {
        "temperature": 0.6,
        "max_tokens": 30000,
    }
)

VLLM_QWEN3_CONFIG = ModelConfig(
    # Use this config if you have already deployed the model
    # and pass the service ports, num_servers, and model_name as commandline args
    LocalVLLMModel,
    {
        "temperature": 0.6,
        "top_p": 0.95,
        "max_tokens": 32768,
    }
>>>>>>> 922269b4
)<|MERGE_RESOLUTION|>--- conflicted
+++ resolved
@@ -381,7 +381,27 @@
     },
 )
 
-<<<<<<< HEAD
+VLLM_DEEPSEEK_CONFIG = ModelConfig(
+    # Use this config if you have already deployed the model
+    # and pass the service ports, num_servers, and model_name as commandline args
+    LocalVLLMModel,
+    {
+        "temperature": 0.6,
+        "max_tokens": 30000,
+    },
+)
+
+VLLM_QWEN3_CONFIG = ModelConfig(
+    # Use this config if you have already deployed the model
+    # and pass the service ports, num_servers, and model_name as commandline args
+    LocalVLLMModel,
+    {
+        "temperature": 0.6,
+        "top_p": 0.95,
+        "max_tokens": 32768,
+    },
+)
+
 # Local Llama.cpp models
 # Adapt to your local model paths and desired hyperparameters
 EXAMPLE_LLAMACPP_LOCAL_CONFIG = ModelConfig(
@@ -398,25 +418,4 @@
         "chat_mode": False,
         "verbose": False,
     },
-=======
-VLLM_DEEPSEEK_CONFIG = ModelConfig(
-    # Use this config if you have already deployed the model
-    # and pass the service ports, num_servers, and model_name as commandline args
-    LocalVLLMModel,
-    {
-        "temperature": 0.6,
-        "max_tokens": 30000,
-    }
-)
-
-VLLM_QWEN3_CONFIG = ModelConfig(
-    # Use this config if you have already deployed the model
-    # and pass the service ports, num_servers, and model_name as commandline args
-    LocalVLLMModel,
-    {
-        "temperature": 0.6,
-        "top_p": 0.95,
-        "max_tokens": 32768,
-    }
->>>>>>> 922269b4
 )