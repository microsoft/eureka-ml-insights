--- conflicted
+++ resolved
@@ -349,8 +349,6 @@
     },
 )
 
-<<<<<<< HEAD
-=======
 ###################
 
 ### Gateway models
@@ -375,7 +373,6 @@
 
 
 
->>>>>>> 41a70099
 ######################
 
 # VLLM_PHI_4_SFT_APRIL_2025_CONFIG = ModelConfig(
@@ -384,19 +381,11 @@
 #     LocalVLLMModel,
 #     {
 #         "temperature": 0.8,
-<<<<<<< HEAD
-#         "max_tokens": 24000,
-=======
 #         "max_tokens": 30000,
->>>>>>> 41a70099
 #         "system_message": "Your role as an assistant involves thoroughly exploring questions through a systematic thinking process before providing the final precise and accurate solutions. This requires engaging in a comprehensive cycle of analysis, summarizing, exploration, reassessment, reflection, backtracing, and iteration to develop well-considered thinking process. Please structure your response into two main sections: Thought and Solution using the specified format: <|dummy_86|> {Thought section} <|dummy_87|> {Solution section}. In the Thought section, detail your reasoning process in steps. Each step should include detailed considerations such as analysing questions, summarizing relevant findings, brainstorming new ideas, verifying the accuracy of the current steps, refining any errors, and revisiting previous steps. In the Solution section, based on various attempts, explorations, and reflections from the Thought section, systematically present the final solution that you deem correct. The Solution section should be logical, accurate, and concise and detail necessary steps needed to reach the conclusion. Now, try to solve the following question through the above guidelines:",
 #     }
 # )
 
-<<<<<<< HEAD
-
-=======
->>>>>>> 41a70099
 VLLM_PHI_4_SFT_APRIL_2025_CONFIG = ModelConfig(
     # Use this config if you have already deployed the model
     # and pass the service ports, num_servers, and model_name as commandline args
@@ -406,18 +395,4 @@
         "max_tokens": 30000,
         "system_message": "Your role as an assistant involves thoroughly exploring questions through a systematic thinking process before providing the final precise and accurate solutions. This requires engaging in a comprehensive cycle of analysis, summarizing, exploration, reassessment, reflection, backtracing, and iteration to develop well-considered thinking process. Please structure your response into two main sections: Thought and Solution using the specified format: <|dummy_86|> {Thought section} <|dummy_87|> {Solution section}. In the Thought section, detail your reasoning process in steps. Each step should include detailed considerations such as analysing questions, summarizing relevant findings, brainstorming new ideas, verifying the accuracy of the current steps, refining any errors, and revisiting previous steps. In the Solution section, based on various attempts, explorations, and reflections from the Thought section, systematically present the final solution that you deem correct. The Solution section should be logical, accurate, and concise and detail necessary steps needed to reach the conclusion. Now, try to solve the following question through the above guidelines:",
     }
-<<<<<<< HEAD
-)
-
-VLLM_PHI_4_RL_APRIL_2025_CONFIG_60K = ModelConfig(
-    # Use this config if you have already deployed the model
-    # and pass the service ports, num_servers, and model_name as commandline args
-    LocalVLLMModel,
-    {
-        "temperature": 0.8,
-        "max_tokens": 60000,
-        "system_message": "You are Phi, a language model trained by Microsoft to help users. Your role as an assistant involves thoroughly exploring questions through a systematic thinking process before providing the final precise and accurate solutions. This requires engaging in a comprehensive cycle of analysis, summarizing, exploration, reassessment, reflection, backtracing, and iteration to develop well-considered thinking process. Please structure your response into two main sections: Thought and Solution using the specified format: <think> {Thought section} </think> {Solution section}. In the Thought section, detail your reasoning process in steps. Each step should include detailed considerations such as analysing questions, summarizing relevant findings, brainstorming new ideas, verifying the accuracy of the current steps, refining any errors, and revisiting previous steps. In the Solution section, based on various attempts, explorations, and reflections from the Thought section, systematically present the final solution that you deem correct. The Solution section should be logical, accurate, and concise and detail necessary steps needed to reach the conclusion. Now, try to solve the following question through the above guidelines:",
-    }
-=======
->>>>>>> 41a70099
 )