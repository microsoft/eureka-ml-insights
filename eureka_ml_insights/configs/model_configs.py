--- conflicted
+++ resolved
@@ -3,35 +3,31 @@
 You can also add your custom models here by following the same pattern as the existing configs. """
 
 from eureka_ml_insights.models import (
-    #AzureOpenAIO1Model,
-    AzureOpenAIModel,
+    AzureOpenAIOModel,
     ClaudeModel,
-    DirectOpenAIModel,
-    #DirectOpenAIO1Model,
+    ClaudeReasoningModel,
+    DirectOpenAIModel,
     DirectOpenAIOModel,
     GeminiModel,
     LlamaServerlessAzureRestEndpointModel,
     LLaVAHuggingFaceModel,
     LLaVAModel,
+    LocalVLLMModel,
+    Phi4HFModel,
     MistralServerlessAzureRestEndpointModel,
+    DeepseekR1ServerlessAzureRestEndpointModel,
     RestEndpointModel,
-    DeepseekR1ServerlessAzureRestEndpointModel,
-    #TnRModels,
-    ClaudeReasoningModel,
     TogetherModel,
-)
-
-from eureka_ml_insights.models import AzureOpenAIOModel as AzureOpenAIO1Model
-from eureka_ml_insights.models import DirectOpenAIOModel as DirectOpenAIO1Model
-from eureka_ml_insights.models import AzureOpenAIOModel 
+    TestModel,
+)
+from eureka_ml_insights.models.models import AzureOpenAIModel
+
 from .config import ModelConfig
 
 # For models that require secret keys, you can store the keys in a json file and provide the path to the file
 # in the secret_key_params dictionary. OR you can provide the key name and key vault URL to fetch the key from Azure Key Vault.
 # You don't need to provide both the key_vault_url and local_keys_path. You can provide one of them based on your setup.
 
-<<<<<<< HEAD
-=======
 
 # Test model
 TEST_MODEL_CONFIG = ModelConfig(TestModel, {})
@@ -67,42 +63,49 @@
     },
 )
 
->>>>>>> fbef92b1
 # OpenAI models
 
-'''
 OPENAI_SECRET_KEY_PARAMS = {
     "key_name": "your_openai_secret_key_name",
     "local_keys_path": "keys/keys.json",
     "key_vault_url": None,
 }
-'''
-
-OPENAI_SECRET_KEY_PARAMS = {
-    "key_name": "openai",
-    "local_keys_path": "keys/aifeval-vault-azure-net.json",
-    "key_vault_url": "https://aifeval.vault.azure.net",
-}
-
+
+OAI_O3_MINI_HIGH_CONFIG = ModelConfig(
+    DirectOpenAIOModel,
+    {
+        "model_name": "o3-mini-2025-01-31",
+        "reasoning_effort": "high",
+        "secret_key_params": OPENAI_SECRET_KEY_PARAMS,
+    },
+)
+
+OAI_O3_MINI_CONFIG = ModelConfig(
+    DirectOpenAIOModel,
+    {
+        "model_name": "o3-mini-2025-01-31",
+        "secret_key_params": OPENAI_SECRET_KEY_PARAMS,
+    },
+)
+
+OAI_O1_CONFIG = ModelConfig(
+    DirectOpenAIOModel,
+    {
+        "model_name": "o1",
+        "secret_key_params": OPENAI_SECRET_KEY_PARAMS,
+    },
+)
 
 OAI_O1_PREVIEW_CONFIG = ModelConfig(
-    DirectOpenAIO1Model,
+    DirectOpenAIOModel,
     {
         "model_name": "o1-preview",
         "secret_key_params": OPENAI_SECRET_KEY_PARAMS,
     },
 )
 
-OAI_O1_MINI_CONFIG = ModelConfig(
-    DirectOpenAIO1Model,
-    {
-        "model_name": "o1-mini-2024-09-12",
-        "secret_key_params": OPENAI_SECRET_KEY_PARAMS,
-    },
-)
-
 OAI_O1_PREVIEW_AUZRE_CONFIG = ModelConfig(
-    AzureOpenAIO1Model,
+    AzureOpenAIOModel,
     {
         "model_name": "o1-preview",
         "url": "your/endpoint/url",
@@ -142,7 +145,7 @@
     },
 )
 
-OAI_GPT4O_2024_11_20_CONFIG  = ModelConfig(
+OAI_GPT4O_2024_11_20_CONFIG = ModelConfig(
     DirectOpenAIModel,
     {
         "model_name": "gpt-4o-2024-11-20",
@@ -158,113 +161,29 @@
     },
 )
 
-# Azure OAI models
-## Azure OAI models -- TNR Models
-
-TNR_SECRET_KEY_PARAMS = {
-    "key_name": "tnrllmproxy",
-    "local_keys_path": "keys/aifeval-vault-azure-net.json",
-    "key_vault_url": "https://aifeval.vault.azure.net",
-}
-
-GCRAOAI8SW1_AZURE_OAI_O1_PREVIEW_CONFIG = ModelConfig(
-    AzureOpenAIO1Model,
-    {
-        "url": "https://gcraoai8sw1.openai.azure.com/",
-        "model_name": "o1-preview",
-        "api_version": "2024-08-01-preview",
-    }
-)
-
-GCRAOAI8SW1_AZURE_OAI_O1_MINI_CONFIG = ModelConfig(
-    AzureOpenAIO1Model,
-    {
-        "url": "https://gcraoai8sw1.openai.azure.com/",
-        "model_name": "o1-mini",
-        "api_version": "2024-08-01-preview",
-    }
-)
-
-GCRAOAI8SW1_AZURE_OAI_GPT4O_CONFIG = ModelConfig(
-    AzureOpenAIO1Model,
-    {
-        "url": "https://gcraoai8sw1.openai.azure.com/",
-        "model_name": "gpt-4o",
-        "api_version": "2024-08-01-preview",
-        "temperature": 1.0,
-
-    }
-)
-
-
-GCRAOAI8SW1_AZURE_OAI_GPT4_T1_CONFIG = ModelConfig(
-    AzureOpenAIO1Model,
-    {
-        "url": "https://gcraoai8sw1.openai.azure.com/",
-        "model_name": "gpt-4",
-        "api_version": "2024-08-01-preview",
-        "temperature": 1.0,
-
-    }
-)
-
-AzureOpenAIModel
-
-"""
-TNR_GPT4_1106_PREVIEW_CONFIG = ModelConfig(
-    TnRModels,
-    {
-        "url": "https://trapi.research.microsoft.com/gcr/shared/nj/",
-        "secret_key_params": TNR_SECRET_KEY_PARAMS,
-        "model_name": "gpt-4",
-    },
-)
-
-TNR_GPT4_VISION_PREVIEW_CONFIG = ModelConfig(
-    TnRModels,
-    {
-        "url": "https://trapi.research.microsoft.com/gcr/shared/nj/",
-        "secret_key_params": TNR_SECRET_KEY_PARAMS,
-        "model_name": "gpt-4-turbo-v",
-    },
-)
-
-TNR_GPT4V_TURBO_2024_04_09_CONFIG = ModelConfig(
-    TnRModels,
-    {
-        "url": "https://trapi.research.microsoft.com/gcr/shared/nj/",
-        "secret_key_params": TNR_SECRET_KEY_PARAMS,
-        "model_name": "gpt-4-turbo",
-    },
-)
-
-TNR_GPT4O_2024_05_13_CONFIG = ModelConfig(
-    TnRModels,
-    {
-        "url": "https://trapi.research.microsoft.com/gcr/shared/nj/",
-        "secret_key_params": TNR_SECRET_KEY_PARAMS,
-        "model_name": "gpt-4o",
-    },
-)
-"""
-
 # Gemini models
-'''
 GEMINI_SECRET_KEY_PARAMS = {
     "key_name": "your_gemini_secret_key_name",
     "local_keys_path": "keys/keys.json",
     "key_vault_url": None,
 }
-'''
-
-#     "key_name": "aif-eval-gemini-aime",
-
-
-GEMINI_SECRET_KEY_PARAMS = {
-    "key_name": "aif-eval-gemini-vl",
-    "local_keys_path": "keys/aifeval-vault-azure-net.json",
-    "key_vault_url": "https://aifeval.vault.azure.net",
-}
+
+GEMINI_V2_FLASH_THINKING_EXP_0121_CONFIG = ModelConfig(
+    GeminiModel,
+    {
+        "model_name": "gemini-2.0-flash-thinking-exp-01-21",
+        "secret_key_params": GEMINI_SECRET_KEY_PARAMS,
+	    "max_tokens": 32768
+    },
+)
+
+GEMINI_V2_PRO_EXP_0205_CONFIG = ModelConfig(
+    GeminiModel,
+    {
+        "model_name": "gemini-2.0-pro-exp-02-05",
+        "secret_key_params": GEMINI_SECRET_KEY_PARAMS,
+    },
+)
 
 GEMINI_V15_PRO_CONFIG = ModelConfig(
     GeminiModel,
@@ -274,61 +193,12 @@
     },
 )
 
-
-GEMINI_V15_PRO_T1_CONFIG = ModelConfig(
-    GeminiModel,
-    {
-        "model_name": "gemini-1.5-pro",
-        "secret_key_params": GEMINI_SECRET_KEY_PARAMS,
-        "temperature":1.0,
-    },
-)
-
-GEMINI_EXP_1206_T1_CONFIG = ModelConfig(
-    GeminiModel,
-    {
-        "model_name": "gemini-exp-1206",
-        "secret_key_params": GEMINI_SECRET_KEY_PARAMS,
-        "temperature":1.0,
-    },
-)
-
-
-GEMINI_EXP_1121_T1_CONFIG = ModelConfig(
-    GeminiModel,
-    {
-        "model_name": "gemini-exp-1121",
-        "secret_key_params": GEMINI_SECRET_KEY_PARAMS,
-        "temperature":1.0,
-    },
-)
-
-
-
-GEMINI_V1_PRO_CONFIG = ModelConfig(
-    GeminiModel,
-    {
-        "model_name": "gemini-1.0-pro",
-        "secret_key_params": GEMINI_SECRET_KEY_PARAMS,
-    },
-)
-
 # Claude models
-'''
 CLAUDE_SECRET_KEY_PARAMS = {
     "key_name": "your_claude_secret_key_name",
     "local_keys_path": "keys/keys.json",
     "key_vault_url": None,
 }
-'''
-
-CLAUDE_SECRET_KEY_PARAMS = {
-    #"key_name": "claude-besmira-gmail-account",
-    "key_name":"claude-aifeval-account-2",
-    "local_keys_path": "keys/aifeval-vault-azure-net.json",
-    "key_vault_url": "https://aifeval.vault.azure.net",
-}
-
 
 CLAUDE_3_OPUS_CONFIG = ModelConfig(
     ClaudeModel,
@@ -346,25 +216,20 @@
     },
 )
 
-CLAUDE_3_5_SONNET_T1_CONFIG = ModelConfig(
-    ClaudeModel,
+CLAUDE_3_7_SONNET_THINKING_CONFIG = ModelConfig(
+    ClaudeReasoningModel,
     {
         "secret_key_params": CLAUDE_SECRET_KEY_PARAMS,
-        "model_name": "claude-3-5-sonnet-20240620",
-        "temperature":1.0,
-    },
-)
-
-CLAUDE_3_5_SONNET_SEARCH_T1_CONFIG = ModelConfig(
-    ClaudeModel,
-    {
-        "secret_key_params": CLAUDE_SECRET_KEY_PARAMS,
-        "model_name": "claude-3-5-sonnet-20241022",
-        "temperature": 1.0,
-    },
-)
-
-CLAUDE_3_5_SONNET_SEARCH_CONFIG = ModelConfig(
+        "model_name": "claude-3-7-sonnet-20250219",
+        "thinking_enabled": True,
+        "thinking_budget": 30720,
+        "max_tokens": 32768, # This number should always be higher than the thinking budget
+        "temperature": 1.0, # As of 03/08/2025, thinking only works with temperature 1.0
+        "timeout": 600, # We set a timeout of 10 minutes for thinking
+    },
+)
+
+CLAUDE_3_5_SONNET_20241022_CONFIG = ModelConfig(
     ClaudeModel,
     {
         "secret_key_params": CLAUDE_SECRET_KEY_PARAMS,
@@ -391,6 +256,15 @@
 LLAVA_V15_7B_CONFIG = ModelConfig(
     LLaVAModel,
     {"model_name": "liuhaotian/llava-v1.5-7b", "use_flash_attn": True},
+)
+
+# Phi Models
+PHI4_HF_CONFIG = ModelConfig(
+    Phi4HFModel,
+    {
+        "model_name": "microsoft/phi-4",
+        "use_flash_attn": True,
+    },
 )
 
 # Llama models
@@ -405,6 +279,7 @@
             "key_vault_url": None,
         },
         "model_name": "meta-llama-3-1-70b-instruct",
+        "timeout": 600,
     },
 )
 
@@ -418,6 +293,7 @@
             "key_vault_url": None,
         },
         "model_name": "Meta-Llama-3-1-405B-Instruct",
+        "timeout": 600,
     },
 )
 
@@ -435,464 +311,39 @@
     },
 )
 
-
-
-AIF_NT_MISTRAL_LARGE_2_2407_T1_CONFIG = ModelConfig(
-    MistralServerlessAzureRestEndpointModel,
-    {
-        "url": "https://Mistral-large-2407-aifeval.eastus.models.ai.azure.com/v1/chat/completions",
+# Local VLLM Models
+# Adapt to your local deployments, or give enough info for vllm deployment.
+PHI4_LOCAL_CONFIG = ModelConfig(
+    LocalVLLMModel,
+    {
+        # this name must match the vllm deployment name/path
+        "model_name": "microsoft/phi-4",
+        # specify ports in case the model is already deployed
+        "ports": ["8002", "8003"],
+    },
+)
+QWQ32B_LOCAL_CONFIG = ModelConfig(
+    LocalVLLMModel,
+    {
+        # this name must match the vllm deployment name/path
+        "model_name": "Qwen/QwQ-32B",
+        # certain args will get passed to the vllm serve command
+        "tensor_parallel_size": 2,
+    },
+)
+
+# DeepSeek R1 Endpoints on Azure
+DEEPSEEK_R1_CONFIG = ModelConfig(
+    DeepseekR1ServerlessAzureRestEndpointModel,
+    {
+        "url": "your/endpoint/url",
         "secret_key_params": {
-            "key_name": "aif-nt-mistral-large-2-2407",
-            "local_keys_path": "keys/aifeval-vault-azure-net.json",
-            "key_vault_url": "https://aifeval.vault.azure.net",
-        },
-        "model_name": "Mistral-large-2407-aifeval",
-                "temperature": 1.0,
-
-    },
-)
-
-
-GCR_LLAMA3_1_70B_INSTRUCT_CONFIG = ModelConfig(
-    RestEndpointModel,
-    {
-        "url": "https://gcr-llama31-70b-instruct.westus3.inference.ml.azure.com/score",
-        "secret_key_params": {
-            "key_name": "meta-llama-3-1-70b-instruct-1",
-            "local_keys_path": "keys/aifeval-vault-azure-net.json",
-            "key_vault_url": "https://aifeval.vault.azure.net",
-        },
-        "model_name": "meta-llama-3-1-70b-instruct-1",
-                        "temperature": 1.0,
-
-    },
-)
-
-AIF_NT_LLAMA3_1_405B_INSTRUCT_Token4K_CONFIG = ModelConfig(
-    LlamaServerlessAzureRestEndpointModel,
-    {
-        "url": "https://Meta-Llama-3-1-405B-Instruct-aif.eastus.models.ai.azure.com/v1/chat/completions",
-        "secret_key_params": {
-            "key_name": "aif-nt-meta-llama-3-1-405b-instruct-1",
-            "local_keys_path": "keys/aifeval-vault-azure-net.json",
-            "key_vault_url": "https://aifeval.vault.azure.net",
-        },
-        "model_name": "Meta-Llama-3-1-405B-Instruct-aif",
-        "temperature": 1.0,
-        "max_tokens":4096,
-
-    },
-)
-
-
-AIF_NT_LLAMA3_1_405B_INSTRUCT_T0_M4096_CONFIG = ModelConfig(
-    LlamaServerlessAzureRestEndpointModel,
-    {
-        "url": "https://Meta-Llama-3-1-405B-Instruct-aif.eastus.models.ai.azure.com/v1/chat/completions",
-        "secret_key_params": {
-            "key_name": "aif-nt-meta-llama-3-1-405b-instruct-1",
-            "local_keys_path": "keys/aifeval-vault-azure-net.json",
-            "key_vault_url": "https://aifeval.vault.azure.net",
-        },
-        "model_name": "Meta-Llama-3-1-405B-Instruct-aif",
-        "temperature": 0.0,
-        "max_tokens":4096,
-
-    },
-)
-
-
-AIF_NT_LLAMA3_1_405B_INSTRUCT_WESTUS3_T1_M4096_CONFIG = ModelConfig(
-    LlamaServerlessAzureRestEndpointModel,
-    {
-        "url": "https://Meta-Llama-3-1-405B-Instruct-2.westus3.models.ai.azure.com/v1/chat/completions",
-        "secret_key_params": {
-            "key_name": "aif-nt-meta-llama-3-1-405b-instruct-westus3",
-            "local_keys_path": "keys/aifeval-vault-azure-net.json",
-            "key_vault_url": "https://aifeval.vault.azure.net",
-        },
-        "temperature": 1.0,
-        "max_tokens":4096,
-    },
-)
-
-
-GEMINI_V15_PRO_T1_M4096_CONFIG = ModelConfig(
-    GeminiModel,
-    {
-        "model_name": "gemini-1.5-pro",
-        "secret_key_params": GEMINI_SECRET_KEY_PARAMS,
-        "temperature":1.0,
-        "max_tokens":4096,
-
-    },
-)
-
-GEMINI_V15_PRO_T0_M4096_CONFIG = ModelConfig(
-    GeminiModel,
-    {
-        "model_name": "gemini-1.5-pro",
-        "secret_key_params": GEMINI_SECRET_KEY_PARAMS,
-        "temperature":0.0,
-        "max_tokens":4096,
-
-    },
-)
-
-
-
-GEMINI_V2_FLASH_THINKING_EXP_T0_M4096_CONFIG = ModelConfig(
-    GeminiModel,
-    {
-        "model_name": "gemini-2.0-flash-thinking-exp-1219",
-        "secret_key_params": GEMINI_SECRET_KEY_PARAMS,
-        "temperature":0.0,
-        "max_tokens":4096,
-    },
-)
-
-
-GEMINI_EXP_1206_T1_M4096_CONFIG = ModelConfig(
-    GeminiModel,
-    {
-        "model_name": "gemini-exp-1206",
-        "secret_key_params": GEMINI_SECRET_KEY_PARAMS,
-        "temperature":1.0,
-        "max_tokens":4096,
-
-    },
-)
-
-GEMINI_EXP_1206_T0_M4096_CONFIG = ModelConfig(
-    GeminiModel,
-    {
-        "model_name": "gemini-exp-1206",
-        "secret_key_params": GEMINI_SECRET_KEY_PARAMS,
-        "temperature":0.0,
-        "max_tokens":4096,
-
-    },
-)
-
-
-
-GEMINI_V2_FLASH_T1_M4096_CONFIG = ModelConfig(
-    GeminiModel,
-    {
-        "model_name": "gemini-2.0-flash-exp",
-        "secret_key_params": GEMINI_SECRET_KEY_PARAMS,
-        "temperature": 1.0,
-        "max_tokens":4096,
-    },
-)
-
-GEMINI_V2_FLASH_T0_M4096_CONFIG = ModelConfig(
-    GeminiModel,
-    {
-        "model_name": "gemini-2.0-flash-exp",
-        "secret_key_params": GEMINI_SECRET_KEY_PARAMS,
-        "temperature": 0.0,
-        "max_tokens":4096,
-    },
-)
-
-
-
-OAI_O1_CONFIG = ModelConfig(
-    DirectOpenAIO1Model,
-    {
-        "model_name": "o1",
-        "secret_key_params": OPENAI_SECRET_KEY_PARAMS,
-    },
-)
-
-
-
-OAI_GPT4O_2024_11_20_T1_M4096_CONFIG = ModelConfig(
-    DirectOpenAIModel,
-    {
-        "model_name": "gpt-4o-2024-11-20",
-        "secret_key_params": OPENAI_SECRET_KEY_PARAMS,
-        "temperature":1.0,
-        "max_tokens":4096,
-    },
-)
-
-OAI_GPT4O_2024_11_20_T0_M4096_CONFIG = ModelConfig(
-    DirectOpenAIModel,
-    {
-        "model_name": "gpt-4o-2024-11-20",
-        "secret_key_params": OPENAI_SECRET_KEY_PARAMS,
-        "temperature":0.0,
-        "max_tokens":4096,
-    },
-)
-
-CLAUDE_3_7_SONNET_0219_T1_M4096_CONFIG = ModelConfig(
-    ClaudeModel,
-    {
-        "secret_key_params": CLAUDE_SECRET_KEY_PARAMS,
-        "model_name": "claude-3-7-sonnet-20250219",
-        "temperature": 1.0,
-        "max_tokens":4096,
-    },
-)
-
-
-CLAUDE_3_5_SONNET_1022_T05_M4096_CONFIG = ModelConfig(
-    ClaudeModel,
-    {
-        "secret_key_params": CLAUDE_SECRET_KEY_PARAMS,
-        "model_name": "claude-3-5-sonnet-20241022",
-        "temperature": 0.5,
-        "max_tokens":4096,
-    },
-)
-
-CLAUDE_3_5_SONNET_1022_T0_M4096_CONFIG = ModelConfig(
-    ClaudeModel,
-    {
-        "secret_key_params": CLAUDE_SECRET_KEY_PARAMS,
-        "model_name": "claude-3-5-sonnet-20241022",
-        "temperature": 0.0,
-        "max_tokens":4096,
-    },
-)
-
-
-TRAPI_O1_CONFIG = ModelConfig(
-    AzureOpenAIO1Model,
-    {
-        "url": "https://trapi.research.microsoft.com/msraif/shared",
-        # o1 models only work with 2024-12-01-preview api version
-        "api_version": '2024-12-01-preview',
-        "model_name": "o1_2024-12-17",
-        "auth_scope": "api://trapi/.default"
-    },
-)
-
-
-
-GEMINI_V2_PRO_T1_M4096_CONFIG = ModelConfig(
-    GeminiModel,
-    {
-        "model_name": "gemini-2.0-pro-exp-02-05",
-        "secret_key_params": GEMINI_SECRET_KEY_PARAMS,
-        "temperature":1.0,
-        "max_tokens":4096,
-
-    },
-)
-
-GEMINI_V2_FLASH_THINKING_EXP_CONFIG = ModelConfig(
-    GeminiModel,
-    {
-        "model_name": "gemini-2.0-flash-thinking-exp-01-21",
-        "secret_key_params": GEMINI_SECRET_KEY_PARAMS,
-        "temperature": 1.0,
-        "max_tokens": 32768
-    },
-)
-
-'''
-MSR_LIT_O3_mini_reasoning_1_CONFIG = ModelConfig(
-    AzureOpenAIOModel,
-    {
-        "url": "https://reasoning-eastus2.openai.azure.com/",
-        "api_version": '2024-12-01-preview',
-        ## o3-mini: o3-mini-reasoning-1, o3-mini-reasoning-2
-        "model_name": "o3-mini-reasoning-1",
-        "auth_scope": "https://cognitiveservices.azure.com/.default",
-    },
-)
-'''
-
-OAI_GPT4O_2024_08_06_T1_M4096_CONFIG = ModelConfig(
-    DirectOpenAIModel,
-    {
-        "model_name": "gpt-4o-2024-08-06",
-        "secret_key_params": OPENAI_SECRET_KEY_PARAMS,
-        "temperature": 1.0,
-        "max_tokens": 4096
-    },
-)
-
-OAI_O3_MINI_HIGH_CONFIG = ModelConfig(
-    DirectOpenAIOModel,
-    {
-        "model_name": "o3-mini-2025-01-31",
-        "reasoning_effort": "high",
-        "secret_key_params": OPENAI_SECRET_KEY_PARAMS,
-    },
-)
-
-TOGETHER_SECRET_KEY_PARAMS = {
-    # we do not have a key yet for together models
-    "key_name": "togetherai",
-    "local_keys_path": "keys/aifeval-vault-azure-net.json",
-    "key_vault_url": None,
-}
-
-
-TOGETHER_DEEPSEEK_R1_CONFIG = ModelConfig(
-    TogetherModel,
-    {
-        "model_name": "deepseek-ai/DeepSeek-R1",
-        "secret_key_params": TOGETHER_SECRET_KEY_PARAMS,
-        "temperature": 0.6,
-        # high max token limit for deep seek
-        # otherwise the answers may be cut in the middle
-        "max_tokens": 65536
-    },
-)
-
-
-MSR_LIT_DEEPSEEK_R1_CONFIG = ModelConfig(
-    DeepseekR1ServerlessAzureRestEndpointModel,
-    {
-        "url": "https://deepseek-r1-reasoning.westus.models.ai.azure.com/v1/chat/completions",
-        "secret_key_params": {
-            "key_name": "lit-deepseek-r1",
-            "local_keys_path": "keys/aifeval-vault-azure-net.json",
-            "key_vault_url": "https://aifeval.vault.azure.net",
+            "key_name": "your_deepseek_r1_secret_key_name",
+            "local_keys_path": "keys/keys.json",
+            "key_vault_url": None,
         },
         "max_tokens": 32768,
-        "timeout": 600
-    },
-)
-
-
-
-
-# Cleaned models
-
-CLAUDE_3_5_SONNET_1022_T1_M4096_CONFIG = ModelConfig(
-    ClaudeModel,
-    {
-        "secret_key_params": CLAUDE_SECRET_KEY_PARAMS,
-        "model_name": "claude-3-5-sonnet-20241022",
-        "temperature": 1.0,
-        "max_tokens":4096,
-    },
-)
-
-
-CLAUDE_3_7_SONNET_THINKING_CONFIG = ModelConfig(
-    ClaudeReasoningModel,
-    {
-        "secret_key_params": CLAUDE_SECRET_KEY_PARAMS,
-        "model_name": "claude-3-7-sonnet-20250219",
-        "thinking_enabled": True,
-        "thinking_budget": 60000,
-        "max_tokens": 64000, # This number should always be higher than the thinking budget
-        "temperature": 1.0, # As of 03/08/2025, thinking only works with temperature 1.0
-        "timeout": 600, # We set a timeout of 10 minutes for thinking
-    },
-)
-
-AIF_NT_LLAMA3_1_405B_INSTRUCT_WESTUS3_T1_M4096_CONFIG = ModelConfig(
-    LlamaServerlessAzureRestEndpointModel,
-    {
-        "url": "https://Meta-Llama-3-1-405B-Instruct-2.westus3.models.ai.azure.com/v1/chat/completions",
-        "secret_key_params": {
-            "key_name": "aif-nt-meta-llama-3-1-405b-instruct-westus3",
-            "local_keys_path": "keys/aifeval-vault-azure-net.json",
-            "key_vault_url": "https://aifeval.vault.azure.net",
-        },
-        "temperature": 1.0,
-        "max_tokens":4096,
-    },
-)
-
-
-
-MSR_LIT_O3_mini_reasoning_1_CONFIG = ModelConfig(
-    AzureOpenAIOModel,
-    {
-        "url": "https://reasoning-eastus2.openai.azure.com/",
-        "api_version": '2024-12-01-preview',
-        ## o3-mini: o3-mini-reasoning-1, o3-mini-reasoning-2
-        "model_name": "o3-mini-reasoning-1",
-        "auth_scope": "https://cognitiveservices.azure.com/.default",
-        "reasoning_effort": "high"
-    },
-)
-
-
-
-GEMINI_V2_PRO_T1_M4096_CONFIG = ModelConfig(
-    GeminiModel,
-    {
-        "model_name": "gemini-2.0-pro-exp-02-05",
-        "secret_key_params": GEMINI_SECRET_KEY_PARAMS,
-        "temperature":1.0,
-        "max_tokens":4096,
-
-    },
-)
-
-GEMINI_V2_FLASH_THINKING_EXP_CONFIG = ModelConfig(
-    GeminiModel,
-    {
-        "model_name": "gemini-2.0-flash-thinking-exp-01-21",
-        "secret_key_params": GEMINI_SECRET_KEY_PARAMS,
-        "temperature": 1.0,
-        "max_tokens": 32768
-    },
-)
-
-
-OAI_GPT4O_2024_08_06_T1_M4096_CONFIG = ModelConfig(
-    DirectOpenAIModel,
-    {
-        "model_name": "gpt-4o-2024-08-06",
-        "secret_key_params": OPENAI_SECRET_KEY_PARAMS,
-        "temperature":1.0,
-        "max_tokens":4096,
-    },
-)
-
-
-OAI_O1_CONFIG = ModelConfig(
-    DirectOpenAIOModel,
-    {
-        "model_name": "o1-2024-12-17",
-        "secret_key_params": OPENAI_SECRET_KEY_PARAMS,
-    },
-)
-
-
-MSR_LIT_O1_reasoning_1_CONFIG = ModelConfig(
-    AzureOpenAIOModel,
-    {
-        "url": "https://reasoning-eastus2.openai.azure.com/",
-        "api_version": '2024-12-01-preview',
-        ## o1: o1-reasoning-1, o1-reasoning-2
-        "model_name": "o1-reasoning-3",
-        "auth_scope": "https://cognitiveservices.azure.com/.default",        
-    },
-)
-
-
-TRAPI_GPT4O_2024_08_06_CONFIG = ModelConfig(
-    AzureOpenAIModel,
-    {
-        "url": "https://trapi.research.microsoft.com/msraif/shared",
-        "api_version": '2024-10-21',
-        "model_name": "gpt-4o_2024-08-06",
-        "auth_scope": "api://trapi/.default",
-        "temperature":1.0,
-        "max_tokens":4096,
-    },
-)
-
-VLLM_PHI_4_SFT_APRIL_2025_CONFIG = ModelConfig(
-    # Use this config if you have already deployed the model
-    # and pass the service ports, num_servers, and model_name as commandline args
-    LocalVLLMModel,
-    {
-        "temperature": 0.8,
-        "max_tokens": 30000,
-        "system_message": "Your role as an assistant involves thoroughly exploring questions through a systematic thinking process before providing the final precise and accurate solutions. This requires engaging in a comprehensive cycle of analysis, summarizing, exploration, reassessment, reflection, backtracing, and iteration to develop well-considered thinking process. Please structure your response into two main sections: Thought and Solution using the specified format: <|dummy_86|> {Thought section} <|dummy_87|> {Solution section}. In the Thought section, detail your reasoning process in steps. Each step should include detailed considerations such as analysing questions, summarizing relevant findings, brainstorming new ideas, verifying the accuracy of the current steps, refining any errors, and revisiting previous steps. In the Solution section, based on various attempts, explorations, and reflections from the Thought section, systematically present the final solution that you deem correct. The Solution section should be logical, accurate, and concise and detail necessary steps needed to reach the conclusion. Now, try to solve the following question through the above guidelines:",
-    }
+        # the timeout parameter is passed to urllib.request.urlopen(request, timeout=self.timeout) in ServerlessAzureRestEndpointModel
+        "timeout": 600,
+    },
 )