""" This module contains config objects for the models used in the experiments. To use these configs, make sure to
replace the placeholders with your own keys.json file, secret key names, and endpint URLs where applicable. 
You can also add your custom models here by following the same pattern as the existing configs. """

from eureka_ml_insights.models import (
    AzureOpenAIOModel,
    ClaudeModel,
    ClaudeReasoningModel,
    DirectOpenAIModel,
    DirectOpenAIOModel,
    GeminiModel,
    LlamaServerlessAzureRestEndpointModel,
    LLaVAHuggingFaceModel,
    LLaVAModel,
    LocalVLLMModel,
    Phi4HFModel,
    MistralServerlessAzureRestEndpointModel,
    DeepseekR1ServerlessAzureRestEndpointModel,
    RestEndpointModel,
    TogetherModel,
    TestModel,
)
from eureka_ml_insights.models.models import AzureOpenAIModel

from .config import ModelConfig

# For models that require secret keys, you can store the keys in a json file and provide the path to the file
# in the secret_key_params dictionary. OR you can provide the key name and key vault URL to fetch the key from Azure Key Vault.
# You don't need to provide both the key_vault_url and local_keys_path. You can provide one of them based on your setup. 


# Test model
TEST_MODEL_CONFIG = ModelConfig(TestModel, {})

# Together models
TOGETHER_SECRET_KEY_PARAMS = {
    "key_name": "your_togetherai_secret_key_name",
    "local_keys_path": "keys/aifeval-vault-azure-net.json",
    "key_vault_url": None,
}

TOGETHER_DEEPSEEK_R1_CONFIG = ModelConfig(
    TogetherModel,
    {
        "model_name": "deepseek-ai/DeepSeek-R1",
        "secret_key_params": TOGETHER_SECRET_KEY_PARAMS,
        "temperature": 1.0,
        # high max token limit for deep seek
        # otherwise the answers may be cut in the middle
        "max_tokens": 65536
    },
)

TOGETHER_DEEPSEEK_R1_Distill_Llama_70B_CONFIG = ModelConfig(
    TogetherModel,
    {
        "model_name": "deepseek-ai/DeepSeek-R1-Distill-Llama-70B",
        "secret_key_params": TOGETHER_SECRET_KEY_PARAMS,
        "temperature": 0.6,
        # high max token limit for deep seek
        # otherwise the answers may be cut in the middle
        "max_tokens": 65536
    },
)

<<<<<<< HEAD

=======
>>>>>>> d373a380
# OpenAI models

OPENAI_SECRET_KEY_PARAMS = {
    "key_name": "openai",
    "local_keys_path": "keys/aifeval-vault-azure-net.json",
    "key_vault_url": None,
}

OAI_O3_MINI_HIGH_CONFIG = ModelConfig(
    DirectOpenAIOModel,
    {
        "model_name": "o3-mini-2025-01-31",
        "reasoning_effort": "high",
        "secret_key_params": OPENAI_SECRET_KEY_PARAMS,
    },
)

OAI_O3_MINI_CONFIG = ModelConfig(
    DirectOpenAIOModel,
    {
        "model_name": "o3-mini-2025-01-31",
        "secret_key_params": OPENAI_SECRET_KEY_PARAMS,
    },
)

OAI_O1_CONFIG = ModelConfig(
    DirectOpenAIOModel,
    {
        "model_name": "o1",
        "secret_key_params": OPENAI_SECRET_KEY_PARAMS,
    },
)

OAI_O1_PREVIEW_CONFIG = ModelConfig(
    DirectOpenAIOModel,
    {
        "model_name": "o1-preview",
        "secret_key_params": OPENAI_SECRET_KEY_PARAMS,
    },
)

OAI_O1_PREVIEW_AUZRE_CONFIG = ModelConfig(
    AzureOpenAIOModel,
    {
        "model_name": "o1-preview",
        "url": "your/endpoint/url",
        "api_version": "2024-08-01-preview",
    },
)

OAI_GPT4_1106_PREVIEW_CONFIG = ModelConfig(
    DirectOpenAIModel,
    {
        "model_name": "gpt-4-1106-preview",
        "secret_key_params": OPENAI_SECRET_KEY_PARAMS,
    },
)

OAI_GPT4V_1106_VISION_PREVIEW_CONFIG = ModelConfig(
    DirectOpenAIModel,
    {
        "model_name": "gpt-4-1106-vision-preview",
        "secret_key_params": OPENAI_SECRET_KEY_PARAMS,
    },
)

OAI_GPT4V_TURBO_2024_04_09_CONFIG = ModelConfig(
    DirectOpenAIModel,
    {
        "model_name": "gpt-4-turbo-2024-04-09",
        "secret_key_params": OPENAI_SECRET_KEY_PARAMS,
    },
)

OAI_GPT4O_2024_05_13_CONFIG = ModelConfig(
    DirectOpenAIModel,
    {
        "model_name": "gpt-4o-2024-05-13",
        "secret_key_params": OPENAI_SECRET_KEY_PARAMS,
    },
)

OAI_GPT4O_2024_11_20_CONFIG = ModelConfig(
    DirectOpenAIModel,
    {
        "model_name": "gpt-4o-2024-11-20",
        "secret_key_params": OPENAI_SECRET_KEY_PARAMS,
    },
)

OAI_GPT4O_MINI_2024_07_18_CONFIG = ModelConfig(
    DirectOpenAIModel,
    {
        "model_name": "gpt-4o-mini-2024-07-18",
        "secret_key_params": OPENAI_SECRET_KEY_PARAMS,
    },
)

# Gemini models
GEMINI_SECRET_KEY_PARAMS = {
    "key_name": "your_gemini_secret_key_name",
    "local_keys_path": "keys/keys.json",
    "key_vault_url": None,
}

GEMINI_V2_FLASH_THINKING_EXP_0121_CONFIG = ModelConfig(
    GeminiModel,
    {
        "model_name": "gemini-2.0-flash-thinking-exp-01-21",
        "secret_key_params": GEMINI_SECRET_KEY_PARAMS,
	    "max_tokens": 32768
    },
)

GEMINI_V2_PRO_EXP_0205_CONFIG = ModelConfig(
    GeminiModel,
    {
        "model_name": "gemini-2.0-pro-exp-02-05",
        "secret_key_params": GEMINI_SECRET_KEY_PARAMS,
    },
)

GEMINI_V15_PRO_CONFIG = ModelConfig(
    GeminiModel,
    {
        "model_name": "gemini-1.5-pro",
        "secret_key_params": GEMINI_SECRET_KEY_PARAMS,
    },
)

# Claude models
CLAUDE_SECRET_KEY_PARAMS = {
    "key_name": "your_claude_secret_key_name",
    "local_keys_path": "keys/keys.json",
    "key_vault_url": None,
}

CLAUDE_3_OPUS_CONFIG = ModelConfig(
    ClaudeModel,
    {
        "model_name": "claude-3-opus-20240229",
        "secret_key_params": CLAUDE_SECRET_KEY_PARAMS,
    },
)

CLAUDE_3_5_SONNET_CONFIG = ModelConfig(
    ClaudeModel,
    {
        "secret_key_params": CLAUDE_SECRET_KEY_PARAMS,
        "model_name": "claude-3-5-sonnet-20240620",
    },
)

CLAUDE_3_7_SONNET_THINKING_CONFIG = ModelConfig(
    ClaudeReasoningModel,
    {
        "secret_key_params": CLAUDE_SECRET_KEY_PARAMS,
        "model_name": "claude-3-7-sonnet-20250219",
        "thinking_enabled": True,
        "thinking_budget": 30720,
        "max_tokens": 32768, # This number should always be higher than the thinking budget
        "temperature": 1.0, # As of 03/08/2025, thinking only works with temperature 1.0
        "timeout": 600, # We set a timeout of 10 minutes for thinking
    },
)

CLAUDE_3_5_SONNET_20241022_CONFIG = ModelConfig(
    ClaudeModel,
    {
        "secret_key_params": CLAUDE_SECRET_KEY_PARAMS,
        "model_name": "claude-3-5-sonnet-20241022",
    },
)

# LLAVA models
LLAVAHF_V16_34B_CONFIG = ModelConfig(
    LLaVAHuggingFaceModel,
    {"model_name": "llava-hf/llava-v1.6-34b-hf", "use_flash_attn": True},
)

LLAVAHF_V15_7B_CONFIG = ModelConfig(
    LLaVAHuggingFaceModel,
    {"model_name": "llava-hf/llava-1.5-7b-hf", "use_flash_attn": True},
)

LLAVA_V16_34B_CONFIG = ModelConfig(
    LLaVAModel,
    {"model_name": "liuhaotian/llava-v1.6-34b", "use_flash_attn": True},
)

LLAVA_V15_7B_CONFIG = ModelConfig(
    LLaVAModel,
    {"model_name": "liuhaotian/llava-v1.5-7b", "use_flash_attn": True},
)

# Phi Models
PHI4_HF_CONFIG = ModelConfig(
    Phi4HFModel,
    {
        "model_name": "microsoft/phi-4",
        "use_flash_attn": True,
    },
)

# Llama models

LLAMA3_1_70B_INSTRUCT_CONFIG = ModelConfig(
    RestEndpointModel,
    {
        "url": "your/endpoint/url",
        "secret_key_params": {
            "key_name": "your_llama_secret_key_name",
            "local_keys_path": "keys/keys.json",
            "key_vault_url": None,
        },
        "model_name": "meta-llama-3-1-70b-instruct",
        "timeout": 600,
    },
)

LLAMA3_1_405B_INSTRUCT_CONFIG = ModelConfig(
    LlamaServerlessAzureRestEndpointModel,
    {
        "url": "your/endpoint/url",
        "secret_key_params": {
            "key_name": "your_llama_secret_key_name",
            "local_keys_path": "keys/keys.json",
            "key_vault_url": None,
        },
        "model_name": "Meta-Llama-3-1-405B-Instruct",
        "timeout": 600,
    },
)

# Mistral Endpoints
AIF_NT_MISTRAL_LARGE_2_2407_CONFIG = ModelConfig(
    MistralServerlessAzureRestEndpointModel,
    {
        "url": "your/endpoint/url",
        "secret_key_params": {
            "key_name": "your_mistral_secret_key_name",
            "local_keys_path": "keys/keys.json",
            "key_vault_url": None,
        },
        "model_name": "Mistral-large-2407",
    },
)

# Local VLLM Models
# Adapt to your local deployments, or give enough info for vllm deployment.
PHI4_LOCAL_CONFIG = ModelConfig(
    LocalVLLMModel,
    {
        # this name must match the vllm deployment name/path
        "model_name": "microsoft/phi-4",
        # specify ports in case the model is already deployed
        "ports": ["8002", "8003"],
    },
)
QWQ32B_LOCAL_CONFIG = ModelConfig(
    LocalVLLMModel,
    {
        # this name must match the vllm deployment name/path
        "model_name": "Qwen/QwQ-32B",
        # certain args will get passed to the vllm serve command
        "tensor_parallel_size": 2,
    },
)

# DeepSeek R1 Endpoints on Azure
DEEPSEEK_R1_CONFIG = ModelConfig(
    DeepseekR1ServerlessAzureRestEndpointModel,
    {
        "url": "your/endpoint/url",
        "secret_key_params": {
            "key_name": "your_deepseek_r1_secret_key_name",
            "local_keys_path": "keys/keys.json",
            "key_vault_url": None,
        },
        "max_tokens": 32768,
        # the timeout parameter is passed to urllib.request.urlopen(request, timeout=self.timeout) in ServerlessAzureRestEndpointModel 
        "timeout": 600,
    },
)

###################

### Gateway models
GATEWAY_SECRET_KEY_PARAMS = {
    "key_name": "your_gateway_key",
    "local_keys_path": "keys/aifeval-vault-azure-net.json",
    "key_vault_url": None,
}


GATEWAY_PHI_4_CONFIG = ModelConfig(
    DirectOpenAIModel,
    {
        "base_url": "https://gateway.phyagi.net/api/",
        "model_name": "phi-4",
        "secret_key_params": GATEWAY_SECRET_KEY_PARAMS,
        "extra_body":{"tier": "impact", "cache_ttl": 0},
        "temperature": 0.8,
        "max_tokens": 4096
    },
)



######################

# VLLM_PHI_4_SFT_APRIL_2025_CONFIG = ModelConfig(
#     # Use this config if you have already deployed the model
#     # and pass the service ports, num_servers, and model_name as commandline args
#     LocalVLLMModel,
#     {
#         "temperature": 0.8,
#         "max_tokens": 30000,
#         "system_message": "Your role as an assistant involves thoroughly exploring questions through a systematic thinking process before providing the final precise and accurate solutions. This requires engaging in a comprehensive cycle of analysis, summarizing, exploration, reassessment, reflection, backtracing, and iteration to develop well-considered thinking process. Please structure your response into two main sections: Thought and Solution using the specified format: <|dummy_86|> {Thought section} <|dummy_87|> {Solution section}. In the Thought section, detail your reasoning process in steps. Each step should include detailed considerations such as analysing questions, summarizing relevant findings, brainstorming new ideas, verifying the accuracy of the current steps, refining any errors, and revisiting previous steps. In the Solution section, based on various attempts, explorations, and reflections from the Thought section, systematically present the final solution that you deem correct. The Solution section should be logical, accurate, and concise and detail necessary steps needed to reach the conclusion. Now, try to solve the following question through the above guidelines:",
#     }
# )

VLLM_PHI_4_SFT_APRIL_2025_CONFIG = ModelConfig(
    # Use this config if you have already deployed the model
    # and pass the service ports, num_servers, and model_name as commandline args
    LocalVLLMModel,
    {
        "temperature": 0.8,
        "max_tokens": 30000,
        "system_message": "Your role as an assistant involves thoroughly exploring questions through a systematic thinking process before providing the final precise and accurate solutions. This requires engaging in a comprehensive cycle of analysis, summarizing, exploration, reassessment, reflection, backtracing, and iteration to develop well-considered thinking process. Please structure your response into two main sections: Thought and Solution using the specified format: <|dummy_86|> {Thought section} <|dummy_87|> {Solution section}. In the Thought section, detail your reasoning process in steps. Each step should include detailed considerations such as analysing questions, summarizing relevant findings, brainstorming new ideas, verifying the accuracy of the current steps, refining any errors, and revisiting previous steps. In the Solution section, based on various attempts, explorations, and reflections from the Thought section, systematically present the final solution that you deem correct. The Solution section should be logical, accurate, and concise and detail necessary steps needed to reach the conclusion. Now, try to solve the following question through the above guidelines:",
    }
)<|MERGE_RESOLUTION|>--- conflicted
+++ resolved
@@ -63,10 +63,6 @@
     },
 )
 
-<<<<<<< HEAD
-
-=======
->>>>>>> d373a380
 # OpenAI models
 
 OPENAI_SECRET_KEY_PARAMS = {
