--- conflicted
+++ resolved
@@ -116,11 +116,8 @@
     MAZE_REPORTING_PIPELINE,
     IFEval_PIPELINE,
     FlenQA_Experiment_Pipeline,
-<<<<<<< HEAD
     GPQA_Experiment_Pipeline,
-=======
     Drop_Experiment_Pipeline,
->>>>>>> 55c42c66
     GEOMETER_PIPELINE,
     MMMU_BASELINE_PIPELINE,
     KITAB_ONE_BOOK_CONSTRAINT_PIPELINE,
