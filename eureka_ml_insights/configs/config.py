import copy
from dataclasses import dataclass, field
from typing import Any, List, Type, TypeVar

UtilityClassConfigType = TypeVar("UtilityClassConfigType", bound=Type["UtilityClassConfig"])
ComponentConfigType = TypeVar("ComponentConfigType", bound=Type["ComponentConfig"])

""" Config classes for utility classes """


@dataclass
class UtilityClassConfig:
    """Base class for all utility class configs
    Args:
        class_name (Any): The utility class to be used with this config
        init_args (dict): The arguments to be passed to the utility class constructor
    """

    class_name: Any = None
    init_args: dict = field(default_factory=dict)

    def __repr__(self):
        # remove "secret_key_params" from the init_args representation for security reasons
        # but keep it in the actual config
        init_args_copy = copy.deepcopy(self.init_args)
        init_args_copy.pop("secret_key_params", None)
        init_args_copy.pop("api_key", None)
        return f"{self.__class__.__name__}(class_name={self.class_name.__name__}, init_args={init_args_copy})"


@dataclass(repr=False)
class DataSetConfig(UtilityClassConfig):
    pass


@dataclass(repr=False)
class ModelConfig(UtilityClassConfig):
    pass


@dataclass(repr=False)
class MetricConfig(UtilityClassConfig):
    pass


@dataclass(repr=False)
class AggregatorConfig(UtilityClassConfig):
    pass


""" Config classes for component classes """


@dataclass
class ComponentConfig:
    """Base class for all component configs
    Args:
        component_type (Any): The component class to be used with this config
        output_dir (str): The directory to save the output files of this component
    """

    component_type: Any = None
    output_dir: str = None


@dataclass
class DataProcessingConfig(ComponentConfig):
    """Config class for the data processing component
    Args:
        data_reader_config (UtilityClassConfig): The data reader config to be used with this component
        output_data_columns (list): List of columns (subset of input columns) to keep in the transformed data output file
    """

    data_reader_config: UtilityClassConfigType = None
    output_data_columns: List[str] = None


@dataclass
class PromptProcessingConfig(DataProcessingConfig):
    """Config class for the prompt processing component
    Args:
        prompt_template_path (str): The path to the prompt template jinja file
        ignore_failure (bool): Whether to ignore the failures in the prompt processing and move on
    """

    prompt_template_path: str = None
    ignore_failure: bool = False


@dataclass
class DataJoinConfig(DataProcessingConfig):
    """Config class for the data join component
    Args:
        other_data_reader_config (UtilityClassConfig): The data reader config for the dataset to be joined with the main dataset
        pandas_merge_args (dict): Arguments to be passed to pandas merge function
    """

    other_data_reader_config: UtilityClassConfigType = None
    pandas_merge_args: dict = None


@dataclass
class DataUnionConfig(DataProcessingConfig):
    """Config class for the data union component
    Args:
        other_data_reader_config (UtilityClassConfig): The data reader config for the dataset to be joined with the main dataset
        output_data_columns (list): List of columns (subset of input columns) to keep in the transformed data output file
<<<<<<< HEAD
=======
        dedupe_cols (list): List of columns to deduplicate the concatenated data frame
>>>>>>> 3d53322a
    """

    other_data_reader_config: UtilityClassConfigType = None
    output_data_columns: List[str] = None
    dedupe_cols: List[str] = None


@dataclass
class InferenceConfig(ComponentConfig):
    """Config class for the inference component
    Args:
        data_loader_config (UtilityClassConfig): The data loader config to be used with this component
        model_config (UtilityClassConfig): The model config to be used with this component
        resume_from (str): Optional. Path to the file where previous inference results are stored
    """

    data_loader_config: UtilityClassConfigType = None
    model_config: UtilityClassConfigType = None
    resume_from: str = None
    new_columns: List[str] = None
    requests_per_minute: int = None
    max_concurrent: int = 1
    chat_mode: bool = False


@dataclass
class EvalReportingConfig(ComponentConfig):
    """Config class for the evaluation reporting component
    Args:
        data_reader_config (UtilityClassConfig): The data reader config to configure the data reader for this component
        metric_config (UtilityClassConfig): The metric config
        aggregator_configs (list): List of aggregator configs
        visualizer_configs (list): List of visualizer configs
    """

    data_reader_config: UtilityClassConfigType = None
    metric_config: UtilityClassConfigType = None
    aggregator_configs: List[UtilityClassConfigType] = field(default_factory=list)
    visualizer_configs: List[UtilityClassConfigType] = field(default_factory=list)


""" Config class for the pipeline class """


@dataclass
class PipelineConfig:
    """Config class for the pipeline class
    Args:
        component_configs (list): List of ComponentConfigs
        log_dir (str): The directory to save the logs of the pipeline
    """

    component_configs: list[ComponentConfigType] = field(default_factory=list)
    log_dir: str = None

    def __repr__(self):
        res = ""
        for comp in self.component_configs:
            res += str(comp) + "\n"
        return res<|MERGE_RESOLUTION|>--- conflicted
+++ resolved
@@ -105,10 +105,7 @@
     Args:
         other_data_reader_config (UtilityClassConfig): The data reader config for the dataset to be joined with the main dataset
         output_data_columns (list): List of columns (subset of input columns) to keep in the transformed data output file
-<<<<<<< HEAD
-=======
         dedupe_cols (list): List of columns to deduplicate the concatenated data frame
->>>>>>> 3d53322a
     """
 
     other_data_reader_config: UtilityClassConfigType = None
