--- conflicted
+++ resolved
@@ -56,9 +56,6 @@
     MaxAggregator,
     MMMUMetric,
     MaxTokenF1ScoreMetric,
-<<<<<<< HEAD
     NPHardTSPMetric,
-=======
     ValueFilteredAggregator,
->>>>>>> 653bdf28
 ]