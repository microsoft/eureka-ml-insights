import ast
import datetime
import json
import os

import pandas as pd
from pycocotools.coco import COCO
from pycocotools.cocoeval import COCOeval

from eureka_ml_insights.data_utils import JsonReader


class Aggregator:
    """This class aggregates data and writes the results."""

    def __init__(self, column_names, output_dir, group_by=None, ignore_non_numeric=False, filename_base=None, **kwargs):
        """
        args:
            column_names: list of column names to aggregate
            output_dir: str. directory to save the report
            group_by: str. or list of str. column(s) to group by before aggregating
            ignore_non_numeric: bool. if True ignore non-numeric values for average aggregator
            filename_base: str. optional base string to be used in the file name for the report. If not None, the report filename will concatenate the class name, datetime, and filename_base.
        """

        self.column_names = column_names
        self.group_by = group_by
        self.output_dir = output_dir
        self.aggregated_result = None
        self.ignore_non_numeric = ignore_non_numeric
        self.filename_base = filename_base

    def aggregate(self, data):
        if self.ignore_non_numeric:
            data = data[data["is_valid"]].copy()
        # determine if a groupby is needed, and call the appropriate aggregation function
        self._validate_data(data)
        if self.group_by:
            # if group_by is a list, create a new column that is concatenation of the str values
            if isinstance(self.group_by, list):
                group_name = "_".join(self.group_by)
                data[group_name] = data[self.group_by].astype(str).agg("_".join, axis=1)
                self.group_by = group_name
            self._aggregate_grouped(data)
        else:
            self._aggregate(data)

    def __str__(self):
        str_rep = self.__class__.__name__.lower()
        # get time of day string down to miliseconds for unique name in case several of
        # the same aggregator are used in the same report
        str_rep += "_" + datetime.datetime.now().strftime("%H%M%S%f")
        # if filename_base is not provided during report creation, the report filename will concatenate the names of metric colums, as well as the "_grouped_by_" indicator if applicable.
        # if filename_base is provided during report creation, the report filename will concatenate the class name, datetime, and filename_base.
        if self.filename_base is None:
            if self.column_names:
                str_rep = str_rep + "_on_" + "_".join(self.column_names)
            if self.group_by:
                str_rep += "_grouped_by_" + str(self.group_by)
        else:
            str_rep += "_" + self.filename_base
        return str_rep

    def write_results(self):
        if self.aggregated_result is None:
            raise ValueError("The data has not been aggregated yet.")

        self.output_file = os.path.join(self.output_dir, str(self) + "_report.json")
        with open(self.output_file, "w") as f:
            json.dump(self.aggregated_result, f)

    def _validate_data(self, data, **kwargs):
        """Ensure that the input arguments are in the correct format."""
        if not isinstance(self.column_names, list) or not all(isinstance(col, str) for col in self.column_names):
            raise ValueError("column_names must be a list of strings.")
        if self.group_by:
            if not isinstance(self.group_by, str):
                if not isinstance(self.group_by, list) or not all(isinstance(col, str) for col in self.group_by):
                    raise ValueError("group_by must be a string or a list of strings")

    def _aggregate(self, data):
        """Aggregate the data without grouping."""
        raise NotImplementedError

    def _aggregate_grouped(self, data):
        """Aggregate the data with grouping."""
        raise NotImplementedError


class NumericalAggregator(Aggregator):
    """This class is a base class for aggregators that require the data to be numeric."""

    def _validate_data(self, data):
        super()._validate_data(data)
        """ Ensure that the data is numeric."""
        for col in self.column_names:
            data[col] = pd.to_numeric(data[col], errors="raise")


class SumAggregator(NumericalAggregator):
    """
    This class aggregates data by summing the values."""

    def _aggregate(self, data):
        sums = {col: data[col].sum() for col in self.column_names}
        self.aggregated_result = sums

    def _aggregate_grouped(self, data):
        gb = data.groupby(self.group_by)
        sums = {col: gb[col].sum().to_dict() for col in self.column_names}
        self.aggregated_result = sums

class MaxAggregator(NumericalAggregator):
    """
    This class aggregates data by taking the max of the values."""

    def _aggregate(self, data):
        sums = {col: data[col].max() for col in self.column_names}
        self.aggregated_result = sums

    def _aggregate_grouped(self, data):
        gb = data.groupby(self.group_by)
        sums = {col: gb[col].max().to_dict() for col in self.column_names}
        self.aggregated_result = sums


class AverageAggregator(NumericalAggregator):

    def _aggregate(self, data):
        if len(data) == 0:
            averages = {col: 0 for col in self.column_names}
        else:
            averages = {col: data[col].mean().round(3) for col in self.column_names}
        self.aggregated_result = averages

    def _aggregate_grouped(self, data):
        if len(data) == 0:
            averages = {col: 0 for col in self.column_names}
        else:
            gb = data.groupby(self.group_by)
            averages = {col: round(gb[col].mean(), 3).to_dict() for col in self.column_names}
        self.aggregated_result = averages

class AverageSTDDevAggregator(NumericalAggregator):

    def _aggregate(self, data):
        averages = {col: round(data[col].mean(), 3) for col in self.column_names}
        std_devs = {col: round(data[col].std(), 3) for col in self.column_names}
        self.aggregated_result = {
            col: {"average": averages[col], "std_dev": std_devs[col]} for col in self.column_names
        }

    def _aggregate_grouped(self, data):
        gb = data.groupby(self.group_by)
        averages = {col: gb[col].mean().round(3).to_dict() for col in self.column_names}
        std_devs = {col: gb[col].std().round(3).to_dict() for col in self.column_names}
        self.aggregated_result = {
            col: {group: {"average": averages[col][group], "std_dev": std_devs[col][group]} for group in averages[col]}
            for col in self.column_names
        }


class CountAggregator(Aggregator):
    """Counts the number of occurences of values in the columns and optionally normalize the counts."""

    def __init__(self, column_names, output_dir, group_by=None, normalize=False, **kwargs):
        """
        args:
            column_names: list of column names to aggregate
            output_dir: str. directory to save the report
            group_by: str. or list of str. column(s) to group by before aggregating
            normalize: bool. If True, normalize the counts to be between 0 and 1.
        """
        super().__init__(column_names, output_dir, group_by, **kwargs)
        self.normalize = normalize

    def __str__(self):
        str_rep = super().__str__()
        if self.normalize:
            str_rep += "_normalized"
        return str_rep

    def _aggregate(self, data):
        counts = {col: data[col].value_counts(normalize=self.normalize).round(3).to_dict() for col in self.column_names}
        self.aggregated_result = counts

    def _aggregate_grouped(self, data):
        # for each column, create a dictionary that contains the counts for each group
        gb = data.groupby(self.group_by)
        col_counts = {
            col: gb[col].value_counts(normalize=self.normalize).unstack(level=0).round(3).to_dict()
            for col in self.column_names
        }
        self.aggregated_result = col_counts


class BiLevelAverageAggregator(AverageAggregator):
    """
    This class aggregates the data in two levels. It first groups the data by the first_groupby column and
    aggregates the data by taking the average of the column_names. It It then groups the result by the
    second_groupby column and aggregates the it again by taking the mean and standard deviation of
    the column_names.
    """

    def __init__(self, column_names, first_groupby, output_dir, second_groupby=None, **kwargs):
        super().__init__(column_names, output_dir, group_by=None, **kwargs)
        self.first_groupby = first_groupby
        self.second_groupby = second_groupby

    def _aggregate(self, data):
        # take the average of the column for each group in the first groupby,
        # aggregate the rest of the columns by 'first'
        gb = data.groupby(self.first_groupby)
        agg_map = {col: "mean" for col in self.column_names}
        agg_map.update(
            {col: "first" for col in data.columns if col not in self.column_names and col != self.first_groupby}
        )

        first_result = gb.aggregate(agg_map)#.reset_index()
        if self.second_groupby:
            # take the average and std of the first level aggregation for each group in the second groupby
            gb = first_result.groupby(self.second_groupby)
            agg_map = {col: ["mean", "std"] for col in self.column_names}
            # flatten the multi-level column index
            second_result = gb.agg(agg_map).reset_index()
            second_result.columns = [f"{col}_{agg}" if agg else col for col, agg in second_result.columns]
            self.aggregated_result = second_result.to_dict(orient="records")
        else:
            # take the average and std of the first level aggregation
            self.aggregated_result = []
            for col in self.column_names:
                col_mean = first_result[col].mean()
                col_std = first_result[col].std()
                self.aggregated_result.append({col: {"mean": col_mean, "std": col_std}})

class BiLevelMaxAggregator(Aggregator):
    """
    This class aggregates the data in two levels. It first groups the data by the first_groupby column and
    aggregates the data by taking the max of the column_names. It It then groups the result by the
    second_groupby column and aggregates the it again by taking the mean and standard deviation of
    the column_names.
    """

    def __init__(self, column_names, first_groupby, output_dir, second_groupby=None, **kwargs):
        super().__init__(column_names, output_dir, group_by=None, **kwargs)
        self.first_groupby = first_groupby
        self.second_groupby = second_groupby

    def _aggregate(self, data):
        # take the average of the column for each group in the first groupby,
        # aggregate the rest of the columns by 'first'
        gb = data.groupby(self.first_groupby)
        agg_map = {col: "max" for col in self.column_names}
        agg_map.update(
            {col: "first" for col in data.columns if col not in self.column_names and col != self.first_groupby}
        )

        first_result = gb.aggregate(agg_map).reset_index()
        if self.second_groupby:
            # take the average and std of the first level aggregation for each group in the second groupby
            gb = first_result.groupby(self.second_groupby)
            agg_map = {col: ["mean", "std"] for col in self.column_names}
            # flatten the multi-level column index
            second_result = gb.agg(agg_map).reset_index()
            second_result.columns = [f"{col}_{agg}" if agg else col for col, agg in second_result.columns]
            self.aggregated_result = second_result.to_dict(orient="records")
        else:
            # take the average and std of the first level aggregation
            self.aggregated_result = []
            for col in self.column_names:
                col_mean = first_result[col].mean()
                col_std = first_result[col].std()
                self.aggregated_result.append({col: {"mean": col_mean, "std": col_std}})

<<<<<<< HEAD
class BiLevelSumAggregator(Aggregator):
    """
    This class aggregates the data in two levels. It first groups the data by the first_groupby column and
    aggregates the data by taking the sum of the column_names. It It then groups the result by the
=======
class BiLevelMaxAggregator(Aggregator):
    """
    This class aggregates the data in two levels. It first groups the data by the first_groupby column and
    aggregates the data by taking the max of the column_names. It It then groups the result by the
>>>>>>> cfc51448
    second_groupby column and aggregates the it again by taking the mean and standard deviation of
    the column_names.
    """

    def __init__(self, column_names, first_groupby, output_dir, second_groupby=None, **kwargs):
        super().__init__(column_names, output_dir, group_by=None, **kwargs)
        self.first_groupby = first_groupby
        self.second_groupby = second_groupby

    def _aggregate(self, data):
        # take the average of the column for each group in the first groupby,
        # aggregate the rest of the columns by 'first'
        gb = data.groupby(self.first_groupby)
<<<<<<< HEAD
        agg_map = {col: "sum" for col in self.column_names}
=======
        agg_map = {col: "max" for col in self.column_names}
>>>>>>> cfc51448
        agg_map.update(
            {col: "first" for col in data.columns if col not in self.column_names and col != self.first_groupby}
        )

<<<<<<< HEAD
        first_result = gb.aggregate(agg_map)#.reset_index()
=======
        first_result = gb.aggregate(agg_map).reset_index()
>>>>>>> cfc51448
        if self.second_groupby:
            # take the average and std of the first level aggregation for each group in the second groupby
            gb = first_result.groupby(self.second_groupby)
            agg_map = {col: ["mean", "std"] for col in self.column_names}
            # flatten the multi-level column index
            second_result = gb.agg(agg_map).reset_index()
            second_result.columns = [f"{col}_{agg}" if agg else col for col, agg in second_result.columns]
            self.aggregated_result = second_result.to_dict(orient="records")
        else:
            # take the average and std of the first level aggregation
            self.aggregated_result = []
            for col in self.column_names:
                col_mean = first_result[col].mean()
                col_std = first_result[col].std()
                self.aggregated_result.append({col: {"mean": col_mean, "std": col_std}})
<<<<<<< HEAD
=======

>>>>>>> cfc51448

class BiLevelCountAggregator(Aggregator):
    """
    This class aggregates the data in two levels. It first groups the data by the first_groupby column and
    aggregates the data by applying value_counts to each of the column_names. It then groups the result by the
    second_groupby column and aggregates it again by taking the mean and standard deviation of the counts over
    the groups.
    """

    def __init__(self, column_names, first_groupby, output_dir, normalize=False, second_groupby=None, **kwargs):
        super().__init__(column_names, output_dir, group_by=first_groupby, **kwargs)
        self.first_groupby = first_groupby
        self.second_groupby = second_groupby
        self.normalize = normalize

    def _aggregate_grouped(self, data):
        # take the average of the column for each group in the first groupby,
        # aggregate the rest of the columns by 'first'
        gb = data.groupby(self.first_groupby)
        if self.normalize:
            # normalize the counts to be between 0 and 1
            agg_map = {col: lambda x: x.value_counts(normalize=True).to_dict() for col in self.column_names}
        else:
            agg_map = {col: lambda x: x.value_counts().to_dict() for col in self.column_names}
        agg_map.update(
            {col: "first" for col in data.columns if col not in self.column_names and col != self.first_groupby}
        )
        first_result = gb.aggregate(agg_map)

        # take the average and std of the first level aggregation for each group in the second groupby
        def agg_counts_by_avg_std(x):
            counts = {}
            for row in x:
                for key, value in row.items():
                    if key not in counts:
                        counts[key] = []
                    counts[key].append(value)
            return {key: {"mean": sum(value) / len(x), "std": pd.Series(value).std()} for key, value in counts.items()}

        if self.second_groupby:
            gb = first_result.groupby(self.second_groupby)
            second_result = gb.agg({col: agg_counts_by_avg_std for col in self.column_names}).reset_index()
            self.aggregated_result = second_result.to_dict(orient="records")
        else:
            self.aggregated_result = []
            for col in self.column_names:
                self.aggregated_result.append({col: agg_counts_by_avg_std(first_result[col])})


class TwoColumnSumAverageAggregator(NumericalAggregator):
    """This class that aggregates data from two columns by summing the values in each column and
    then dividing the sum of the numerator column by the sum of the denominator column.
    """

    def __init__(self, numerator_column_name, denominator_column_name, output_dir, group_by=None, **kwargs):
        """
        args:
            - numerator_column_name (str): The name of the column containing the numerator values.
            - denominator_column_name (str): The name of the column containing the denominator values.
            - output_dir (str): The directory where the aggregated result will be stored.
            - groupby (str, optional): The column name to group the data by. Defaults to None.
        """
        super().__init__([numerator_column_name, denominator_column_name], output_dir, group_by=group_by, **kwargs)
        self.numerator_column_name = numerator_column_name
        self.denominator_column_name = denominator_column_name

    def _aggregate(self, data):
        sums = {col: data[col].sum() for col in self.column_names}
        divided_result = sums[self.numerator_column_name] / sums[self.denominator_column_name]
        self.aggregated_result = {"ratio": divided_result}

    def _aggregate_grouped(self, data):
        gb = data.groupby(self.group_by)
        divided_result = (gb[self.numerator_column_name].sum() / gb[self.denominator_column_name].sum()).to_dict()
        self.aggregated_result = {"ratio": divided_result}

class ValueFilteredAggregator(Aggregator):
    def __init__(self, agg_class, value, column_names, output_dir, group_by=None, ignore_non_numeric=False, filename_base=None, **kwargs):
        """
        Aggregator that filters out a particular value before aggregating the data.
        args:
            agg_class: Aggregator class to use for aggregation
            value: value to filter out
            column_names: column names to filter and aggregate
            output_dir: str. directory to save the report
            group_by: str. or list of str. column(s) to group by before aggregating
            ignore_non_numeric: bool. if True ignore non-numeric values for average aggregator
            filename_base: str. optional base string to be used in the file name for the report. If not None, the report filename will concatenate the class name, datetime, and filename_base.
        """

        self.base_aggregator = agg_class(column_names, output_dir, group_by, ignore_non_numeric, filename_base, **kwargs)
        self.value = value
        self.column_names = column_names
        self.group_by = group_by
        self.output_dir = output_dir
        self.aggregated_result = None
        self.ignore_non_numeric = ignore_non_numeric
        self.filename_base = filename_base

    def aggregate(self, data):
        agg_results = {}
        for col in self.column_names:
            # workaround to process one column at a time
            filtered_data = data[data[col] != self.value].copy()
            self.base_aggregator.column_names = [col]
            self.base_aggregator.aggregate(filtered_data)
            agg_results.update(self.base_aggregator.aggregated_result)
        self.aggregated_result = agg_results


class CocoDetectionAggregator(Aggregator):
    """This class uses the coco tools to calculated AP50 for the provided detections."""

    def __init__(self, column_names, output_dir, target_coco_json_reader: JsonReader):
        """
        args:
            column_names: Single column (pass as a list to conform with superclass), that indicates which column has the detection results
            output_dir: str, directory to save the reports
            target_coco_json_reader: JsonReader, reader to load the ground truth json for the detections (in coco json format)            
        """        
        super().__init__(column_names, output_dir)

        self.coco = COCO()
        self.coco.dataset = target_coco_json_reader.read()
        self.coco.createIndex()

    def _aggregate(self, data):

        # pull the annotasions out of the data and form for the COCOeval library
        annotations = []
        for ann in data[self.column_names[0]].tolist():
            if ann != "none":
                annotations += ast.literal_eval(ann)

        # run the COCOeval library to get stats
        if annotations:
            cocovalPrediction = self.coco.loadRes(annotations)

            cocoEval = COCOeval(self.coco, cocovalPrediction, "bbox")
            cocoEval.evaluate()
            cocoEval.accumulate()
            cocoEval.summarize()

            self.aggregated_result = [{self.column_names[0]: {"AP50": cocoEval.stats[1]}}]


class Reporter:
    """This class applies various aggregations and visualizations to the data."""

    def __init__(self, output_dir, aggregator_configs=None, visualizer_configs=None):
        """
        args:
            output_dir: str. directory to save the reports
            aggregator_configs: list of AggregatorConfig objects
            visualizer_configs: list of VisualizerConfig objects
        """
        self.aggregators = [
            config.class_name(**dict(output_dir=output_dir, **config.init_args)) for config in aggregator_configs
        ]
        self.visualizers = [
            config.class_name(**dict(output_dir=output_dir, **config.init_args)) for config in visualizer_configs
        ]
        self.output_dir = output_dir

    def generate_report(self, data):
        for aggregator in self.aggregators:
            aggregator.aggregate(data)
            aggregator.write_results()
        for visualizer in self.visualizers:
            visualizer.visualize(data)<|MERGE_RESOLUTION|>--- conflicted
+++ resolved
@@ -272,17 +272,10 @@
                 col_std = first_result[col].std()
                 self.aggregated_result.append({col: {"mean": col_mean, "std": col_std}})
 
-<<<<<<< HEAD
 class BiLevelSumAggregator(Aggregator):
     """
     This class aggregates the data in two levels. It first groups the data by the first_groupby column and
     aggregates the data by taking the sum of the column_names. It It then groups the result by the
-=======
-class BiLevelMaxAggregator(Aggregator):
-    """
-    This class aggregates the data in two levels. It first groups the data by the first_groupby column and
-    aggregates the data by taking the max of the column_names. It It then groups the result by the
->>>>>>> cfc51448
     second_groupby column and aggregates the it again by taking the mean and standard deviation of
     the column_names.
     """
@@ -296,20 +289,12 @@
         # take the average of the column for each group in the first groupby,
         # aggregate the rest of the columns by 'first'
         gb = data.groupby(self.first_groupby)
-<<<<<<< HEAD
         agg_map = {col: "sum" for col in self.column_names}
-=======
-        agg_map = {col: "max" for col in self.column_names}
->>>>>>> cfc51448
         agg_map.update(
             {col: "first" for col in data.columns if col not in self.column_names and col != self.first_groupby}
         )
 
-<<<<<<< HEAD
         first_result = gb.aggregate(agg_map)#.reset_index()
-=======
-        first_result = gb.aggregate(agg_map).reset_index()
->>>>>>> cfc51448
         if self.second_groupby:
             # take the average and std of the first level aggregation for each group in the second groupby
             gb = first_result.groupby(self.second_groupby)
@@ -325,10 +310,6 @@
                 col_mean = first_result[col].mean()
                 col_std = first_result[col].std()
                 self.aggregated_result.append({col: {"mean": col_mean, "std": col_std}})
-<<<<<<< HEAD
-=======
-
->>>>>>> cfc51448
 
 class BiLevelCountAggregator(Aggregator):
     """
