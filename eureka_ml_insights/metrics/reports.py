--- conflicted
+++ resolved
@@ -216,48 +216,6 @@
         gb = data.groupby(self.first_groupby)
         agg_map = {col: self.agg_fn for col in self.column_names}  # aggregate the column_names by self.agg_fn
         agg_map.update(
-<<<<<<< HEAD
-            {col: "first" for col in data.columns if col not in self.column_names and col != self.first_groupby}
-        )
-
-        first_result = gb.aggregate(agg_map)#.reset_index()
-        if self.second_groupby:
-            # take the average and std of the first level aggregation for each group in the second groupby
-            gb = first_result.groupby(self.second_groupby)
-            agg_map = {col: ["mean", "std"] for col in self.column_names}
-            # flatten the multi-level column index
-            second_result = gb.agg(agg_map).reset_index()
-            second_result.columns = [f"{col}_{agg}" if agg else col for col, agg in second_result.columns]
-            self.aggregated_result = second_result.to_dict(orient="records")
-        else:
-            # take the average and std of the first level aggregation
-            self.aggregated_result = []
-            for col in self.column_names:
-                col_mean = first_result[col].mean()
-                col_std = first_result[col].std()
-                self.aggregated_result.append({col: {"mean": col_mean, "std": col_std}})
-
-class BiLevelMaxAggregator(Aggregator):
-    """
-    This class aggregates the data in two levels. It first groups the data by the first_groupby column and
-    aggregates the data by taking the max of the column_names. It It then groups the result by the
-    second_groupby column and aggregates the it again by taking the mean and standard deviation of
-    the column_names.
-    """
-
-    def __init__(self, column_names, first_groupby, output_dir, second_groupby=None, **kwargs):
-        super().__init__(column_names, output_dir, group_by=None, **kwargs)
-        self.first_groupby = first_groupby
-        self.second_groupby = second_groupby
-
-    def _aggregate(self, data):
-        # take the average of the column for each group in the first groupby,
-        # aggregate the rest of the columns by 'first'
-        gb = data.groupby(self.first_groupby)
-        agg_map = {col: "max" for col in self.column_names}
-        agg_map.update(
-            {col: "first" for col in data.columns if col not in self.column_names and col != self.first_groupby}
-=======
             {
                 col: "first"
                 for col in data.columns
@@ -265,7 +223,6 @@
                 and col != self.first_groupby  # in case first_groupby is a single column
                 and col not in self.first_groupby
             }  # in case there are multiple columns in the first_groupby
->>>>>>> 16deb93e
         )
 
         first_result = gb.aggregate(agg_map).reset_index()
@@ -285,44 +242,6 @@
                 col_std = first_result[col].std()
                 self.aggregated_result.append({col: {"mean": col_mean, "std": col_std}})
 
-class BiLevelSumAggregator(Aggregator):
-    """
-    This class aggregates the data in two levels. It first groups the data by the first_groupby column and
-    aggregates the data by taking the sum of the column_names. It It then groups the result by the
-    second_groupby column and aggregates the it again by taking the mean and standard deviation of
-    the column_names.
-    """
-
-    def __init__(self, column_names, first_groupby, output_dir, second_groupby=None, **kwargs):
-        super().__init__(column_names, output_dir, group_by=None, **kwargs)
-        self.first_groupby = first_groupby
-        self.second_groupby = second_groupby
-
-    def _aggregate(self, data):
-        # take the average of the column for each group in the first groupby,
-        # aggregate the rest of the columns by 'first'
-        gb = data.groupby(self.first_groupby)
-        agg_map = {col: "sum" for col in self.column_names}
-        agg_map.update(
-            {col: "first" for col in data.columns if col not in self.column_names and col != self.first_groupby}
-        )
-
-        first_result = gb.aggregate(agg_map)#.reset_index()
-        if self.second_groupby:
-            # take the average and std of the first level aggregation for each group in the second groupby
-            gb = first_result.groupby(self.second_groupby)
-            agg_map = {col: ["mean", "std"] for col in self.column_names}
-            # flatten the multi-level column index
-            second_result = gb.agg(agg_map).reset_index()
-            second_result.columns = [f"{col}_{agg}" if agg else col for col, agg in second_result.columns]
-            self.aggregated_result = second_result.to_dict(orient="records")
-        else:
-            # take the average and std of the first level aggregation
-            self.aggregated_result = []
-            for col in self.column_names:
-                col_mean = first_result[col].mean()
-                col_std = first_result[col].std()
-                self.aggregated_result.append({col: {"mean": col_mean, "std": col_std}})
 
 class BiLevelCountAggregator(Aggregator):
     """
