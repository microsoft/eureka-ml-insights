import os
from typing import Any

from eureka_ml_insights.configs import (
    AggregatorConfig,
    DataProcessingConfig,
    DataSetConfig,
    EvalReportingConfig,
    ExperimentConfig,
    InferenceConfig,
    MetricConfig,
    ModelConfig,
    PipelineConfig,
    PromptProcessingConfig,
    DataJoinConfig,
)
from eureka_ml_insights.core import (
    DataProcessing,
    EvalReporting,
    Inference,
    PromptProcessing,
    DataJoin
)
from eureka_ml_insights.data_utils import (
    AddColumn,
    ColumnRename,
    DataReader,
    HFDataReader,
    ImputeNA,
    MajorityVoteTransform,
    MMDataLoader,
    MultiplyTransform,
    SequenceTransform,
    ExtractUsageTransform,
    CopyColumn,
    ReplaceStringsTransform,
    RunPythonTransform,
    SamplerTransform,
)
from eureka_ml_insights.data_utils.nphard_sat_utils import (
    NPHARDSATExtractAnswer,
)
from eureka_ml_insights.metrics import CountAggregator, NPHardSATMetric, BiLevelAggregator, BiLevelCountAggregator

from eureka_ml_insights.configs.model_configs import OAI_GPT4_1106_PREVIEW_CONFIG, OAI_GPT4O_2024_11_20_CONFIG

"""This file contains user defined configuration classes for the Traveling Salesman Problem (SAT).    
"""


class NPHARD_SAT_PIPELINE(ExperimentConfig):
    def configure_pipeline(
        self, model_config: ModelConfig, resume_from: str = None, **kwargs: dict[str, Any]
    ) -> PipelineConfig:
        # Configure the data processing component.
        self.data_processing_comp = PromptProcessingConfig(
            component_type=PromptProcessing,
            data_reader_config=DataSetConfig(
                HFDataReader,
                {
                    "path": "GeoMeterData/nphard_sat1",
                    "split": "train",
                    "transform": SequenceTransform(
                        [
                            # SamplerTransform(sample_count=100, random_seed=1234),
                            ColumnRename(name_mapping={"query_text": "prompt", "target_text": "ground_truth"}),
                        ]
                    ),
                },
            ),
            prompt_template_path=os.path.join(
                os.path.dirname(__file__), "../prompt_templates/nphard_sat_templates/Template_sat_cot.jinja"
                # os.path.dirname(__file__), "../prompt_templates/nphard_sat_templates/Template_sat_o1.jinja"
            ),
            output_dir=os.path.join(self.log_dir, "data_processing_output"),
        )

        # Configure the inference component
        self.inference_comp = InferenceConfig(
            component_type=Inference,
            model_config=model_config,
            data_loader_config=DataSetConfig(
                MMDataLoader,
                {"path": os.path.join(self.data_processing_comp.output_dir, "transformed_data.jsonl")},
            ),
            output_dir=os.path.join(self.log_dir, "inference_result"), 
            resume_from=resume_from,
            max_concurrent=50,
        )

# # ##### here add a transform to remove the <|dummy_87|> token from the response ###############

#         # # Eval data post processing component.
#         self.inference_data_post_processing_remove_dummy = DataProcessingConfig(
#             component_type=DataProcessing,
#             data_reader_config=DataSetConfig(
#                 DataReader,
#                 {
#                     "path": os.path.join(self.inference_comp.output_dir, "inference_result.jsonl"),
#                     "format": ".jsonl",
#                     "transform": RunPythonTransform(
#                         "import re\n"
#                         "_tag = r'<\\|dummy_\\d+\\|>'\n"
#                         "_between_two_tags = re.compile(f'{_tag}.*?{_tag}', re.DOTALL)\n"
#                         "df['model_output'] = df['model_output'].str.replace(_between_two_tags, '', regex=True)"
#                     ),                    
#                 },
#             ),
#             output_dir=os.path.join(self.log_dir, "inference_data_post_processing_remove_dummy_output"),            
#         )

# ###############################################################


<<<<<<< HEAD
# ##### here add a transform to remove the <|dummy_87|> token from the response ###############

        # # Eval data post processing component.
        self.inference_data_post_processing_remove_dummy = DataProcessingConfig(
            component_type=DataProcessing,
            data_reader_config=DataSetConfig(
                DataReader,
                {
                    "path": os.path.join(self.inference_comp.output_dir, "inference_result.jsonl"),
                    "format": ".jsonl",
                    "transform": RunPythonTransform(
                        "import re\n"
                        "# Match a <think> … </think> block (non‑greedy) across new‑lines\n"
                        "_between_think = re.compile(r'<think>.*?</think>', re.DOTALL | re.IGNORECASE)\n"
                        "df['model_output'] = df['model_output'].str.replace(_between_think, '', regex=True)"
                    ),                   
                },
            ),
            output_dir=os.path.join(self.log_dir, "inference_data_post_processing_remove_dummy_output"),            
        )

###############################################################

=======
>>>>>>> 550f33e3
################################################################ LLM based extractor ###########################

        self.preeval_data_post_processing_comp = DataProcessingConfig(
            component_type=DataProcessing,
            data_reader_config=DataSetConfig(
                DataReader,
                {
                    "path": os.path.join(self.inference_comp.output_dir, "inference_result.jsonl"),                    
                    "format": ".jsonl",
                    "transform": SequenceTransform(
                        [
                            # run a transformation to get the total token count used by the model for completion only (except prompt input tokens)
                            # this is needed because different models use different fields to indicate this
                            ExtractUsageTransform(model_config),
                            CopyColumn(
                                column_name_src="model_output",
                                column_name_dst="raw_model_output",
                            ),
                            NPHARDSATExtractAnswer("raw_model_output", "model_output"),
                            ImputeNA(columns="model_output", value="-1")
                        ]
                    ),
                },
            ),
            output_dir=os.path.join(self.log_dir, "preeval_data_post_processing_output"),
        )

        self.filter_empty_answer = PromptProcessingConfig(
            component_type=PromptProcessing,
            data_reader_config=DataSetConfig(
                DataReader,
                {
                    "path": os.path.join(self.preeval_data_post_processing_comp.output_dir, "transformed_data.jsonl"),
                    "format": ".jsonl",
                    "transform": SequenceTransform(
                        [
                            RunPythonTransform("df = df[df['model_output'] == '-1']"),
                            ColumnRename(name_mapping={"prompt": "initial_prompt"}),
                            AddColumn(column_name="prompt")
                        ]
                    ),
                },
            ),
            prompt_template_path=os.path.join(
                os.path.dirname(__file__),
                "../prompt_templates/nphard_sat_templates/extract_sat_answer.jinja",
            ),
            output_dir=os.path.join(self.log_dir, "filter_empty_answer"),
        )


        self.inference_llm_answer_extract = InferenceConfig(
            component_type=Inference,
            model_config=OAI_GPT4O_2024_11_20_CONFIG,
            data_loader_config=DataSetConfig(
                MMDataLoader,
                {"path": os.path.join(self.filter_empty_answer.output_dir, "transformed_data.jsonl")},
            ),
            output_dir=os.path.join(self.log_dir, "llm_answer_extract_inference_result"),
            max_concurrent=50
        )
        
        self.data_join = DataJoinConfig(
            component_type=DataJoin,
            data_reader_config=DataSetConfig(
                DataReader,
                {
                    "path": os.path.join(self.preeval_data_post_processing_comp.output_dir, "transformed_data.jsonl"),
                    "format": ".jsonl",
                },
            ),
            other_data_reader_config=DataSetConfig(
                DataReader,
                {
                    "path": os.path.join(self.inference_llm_answer_extract.output_dir, "inference_result.jsonl"),
                    "format": ".jsonl",
                    "transform": SequenceTransform(
                        [
                            # drop all columns except the uid and model_output
                            RunPythonTransform("df = df[[col for col in ['data_repeat_id','data_point_id', 'model_output'] if col in df.columns]]"),
                            NPHARDSATExtractAnswer("model_output", "model_output"),
                        ]
                    ),
                },
            ),
            output_dir=os.path.join(self.log_dir, "data_join_output"),
            pandas_merge_args={"on": ['data_repeat_id', 'data_point_id'], "how": "left"},
        )        

##################################################################







###################################################

        # Configure the evaluation and reporting component for evaluation and dataset level aggregation
        self.evalreporting_comp = EvalReportingConfig(
            component_type=EvalReporting,

            data_reader_config=DataSetConfig(
                DataReader,
                {
                    "path": os.path.join(self.data_join.output_dir, "transformed_data.jsonl"),                    
                    "format": ".jsonl",
                    "transform": SequenceTransform(
                        [
                            # consolidate model_output_y to replace the original model_output whenever empty
                            # the initial if statement checks whether there has been a join beforehand
                            RunPythonTransform("df['model_output'] = df.apply(lambda row: row['model_output'] if 'model_output_x' not in row else row['model_output_y'] if row['model_output_x'] == '-1' else row['model_output_x'], axis=1)"),
                        ]
                    ),
                },
            ),

            metric_config=MetricConfig(NPHardSATMetric),
            aggregator_configs=[
                # the first two reports aggregate the metrics per experiment repeat
                # each repeat can be considered as an individual pass@1 score                
                AggregatorConfig(CountAggregator, 
                {
                    "column_names": ["NPHardSATMetric_result"],
                    "group_by": "data_repeat_id",
                    "filename_base": "NPHardSATMetric_result_SeparateRuns",
                    "normalize": True,
                }),
                AggregatorConfig(CountAggregator, 
                {
                    "column_names": ["NPHardSATMetric_result"],
                    "group_by": ["data_repeat_id", "category"],
                    "filename_base": "NPHardSATMetric_GroupBy_Category_SeparateRuns",
                    "normalize": True,
                }),    
                # the next two reports take the average and std for all repeats
                # the resulting numbers are the average and std of N pass@1 scores, where N is number of repeats
                AggregatorConfig(BiLevelCountAggregator, 
                {
                    "column_names": ["NPHardSATMetric_result"], 
                    "first_groupby": "data_repeat_id", 
                    "filename_base": "NPHardSATMetric_AllRuns",
                    "normalize": True
                }),
                AggregatorConfig(BiLevelCountAggregator, 
                {
                    "column_names": ["NPHardSATMetric_result"], 
                    "first_groupby": ["data_repeat_id", "category"], 
                    "second_groupby": "category",
                    "filename_base": "NPHardSATMetric_GroupBy_Category_AllRuns", 
                    "normalize": True
                }),     

                # the next two reports take the average and std for all repeats
                # for generating category and 
                # the resulting numbers are the average and std of N pass@1 scores, where N is number of repeats
                AggregatorConfig(BiLevelCountAggregator, 
                {
                    "column_names": ["NPHardSATMetric_result"], 
                    "first_groupby": "data_repeat_id", 
                    "filename_base": "NPHardSATMetric_AllRuns",
                    "normalize": True
                }),
                AggregatorConfig(BiLevelCountAggregator,
                {
                    "column_names": ["NPHardSATMetric_result"], 
                    "first_groupby": ["data_repeat_id", "category", "num_var"],
                    "second_groupby": ["category", "num_var"],
                    "filename_base": "NPHardSATMetric_GroupBy_Category_num_var_AllRuns",
                    "normalize": True
                }),

                # # two similar reports for average completion usage
                AggregatorConfig(BiLevelAggregator, 
                {
                    "column_names": ["usage_completion"], 
                    "first_groupby": "data_point_id", 
                    "filename_base": "UsageCompletion_AllRuns",
                    "agg_fn": "mean"
                }),
                AggregatorConfig(BiLevelAggregator, 
                {
                    "column_names": ["usage_completion"],
                    "first_groupby": ["data_point_id", "category"], 
                    "second_groupby": "category",
                    "filename_base": "UsageCompletion_GroupBy_Category_AllRuns", 
                    "agg_fn": "mean"
                }),                                                     
            ],
            output_dir=os.path.join(self.log_dir, "eval_report"),
        )

# #############################################

        self.posteval_data_post_processing_comp = DataProcessingConfig(
            component_type=DataProcessing,
            data_reader_config=DataSetConfig(
                DataReader,
                {
                    "path": os.path.join(self.evalreporting_comp.output_dir, "metric_results.jsonl"),
                    "format": ".jsonl",
                    "transform": SequenceTransform(
                        [
                        CopyColumn(
                                column_name_src="NPHardSATMetric_result",
                                column_name_dst="NPHardSATMetric_result_numeric",
                            ),
                        ReplaceStringsTransform(
                                columns=["NPHardSATMetric_result_numeric"],
                                mapping={'incorrect': '0', 'correct': '1', 'none': 'NaN'},
                                case=False)
                        ]
                    ),
                },
            ),
            output_dir=os.path.join(self.log_dir, "posteval_data_post_processing_output"),
        )

        # Aggregate the results by best of n
        # In this case, this is equivalent to taking the max on the numerical column of the metric.
        self.bon_evalreporting_comp = EvalReportingConfig(
            component_type=EvalReporting,
            data_reader_config=DataSetConfig(
                DataReader,
                {
                    "path": os.path.join(self.posteval_data_post_processing_comp.output_dir, "transformed_data.jsonl"),
                    "format": ".jsonl"
                },
            ),
            aggregator_configs=[
                # the first three reports aggregate results by data_point_id and take the best out of N
                AggregatorConfig(
                    BiLevelAggregator,
                    {
                        "column_names": [
                            "NPHardSATMetric_result_numeric"
                        ],
                        "first_groupby": "data_point_id",
                        "filename_base": "NPHardSATMetric_BestOfN",
                        "agg_fn": "max"
                    },
                ),
                AggregatorConfig(
                    BiLevelAggregator,
                    {
                        "column_names": [
                            "NPHardSATMetric_result_numeric"
                        ],
                        "first_groupby": "data_point_id", 
                        "second_groupby": "category",
                        "filename_base": "NPHardSATMetric_BestOfN_GroupBy_Category",
                        "agg_fn": "max"
                    },
                ),
                # # # aggregates results by data_point_id and takes the sum of usage for completion tokens
                AggregatorConfig(
                    BiLevelAggregator,
                    {
                        "column_names": [
                            "usage_completion"
                        ],
                        "first_groupby": "data_point_id",
                        "filename_base": "UsageCompletion_BestOfN",
                         "agg_fn": "sum"
                    },
                ),
            ],
            output_dir=os.path.join(self.log_dir, "bestofn_eval_report"),
        )
###############################################
############## worst of n ######################

        self.won_evalreporting_comp = EvalReportingConfig(
            component_type=EvalReporting,
            data_reader_config=DataSetConfig(
                DataReader,
                {
                    "path": os.path.join(self.posteval_data_post_processing_comp.output_dir, "transformed_data.jsonl"),
                    "format": ".jsonl"
                },
            ),
            aggregator_configs=[
                # the first three reports aggregate results by data_point_id and take the best out of N
                AggregatorConfig(
                    BiLevelAggregator,
                    {
                        "column_names": [
                            "NPHardSATMetric_result_numeric"
                        ],
                        "first_groupby": "data_point_id",
                        "filename_base": "NPHardSATMetric_WorstOfN",
                        "agg_fn": "min"
                    },
                ),
                AggregatorConfig(
                    BiLevelAggregator,
                    {
                        "column_names": [
                            "NPHardSATMetric_result_numeric"
                        ],
                        "first_groupby": "data_point_id", 
                        "second_groupby": "category",
                        "filename_base": "NPHardSATMetric_WorstOfN_GroupBy_Category",
                        "agg_fn": "min"
                    },
                ),
            ],
            output_dir=os.path.join(self.log_dir, "worstofn_eval_report"),
        )

###############################################
# #############################################

        # Aggregate the results by a majority vote
        # # First, let us perform majority_vote
        self.data_post_processing_mv = DataProcessingConfig(
            component_type=DataProcessing,
            data_reader_config=DataSetConfig(
                DataReader,
                {
                    "path": os.path.join(self.evalreporting_comp.output_dir, "metric_results.jsonl"),                    
                    "format": ".jsonl",
                    "transform": SequenceTransform(
                        [                                                    
                            MajorityVoteTransform(id_col="data_point_id"),                        
                            ColumnRename(
                                name_mapping={
                                    "model_output": "model_output_onerun",
                                    "majority_vote": "model_output",
                                }
                            ),                        
                        ]
                    ),
                },
            ),
            output_dir=os.path.join(self.log_dir, "data_post_processing_mv"),
        )

        # Second, compute numeric match
        self.mv_evalreporting_comp = EvalReportingConfig(
            component_type=EvalReporting,
            data_reader_config=DataSetConfig(
                DataReader,
                {
                    "path": os.path.join(self.data_post_processing_mv.output_dir, "transformed_data.jsonl"),
                    "format": ".jsonl",
                },
            ),
            metric_config=MetricConfig(NPHardSATMetric),
            aggregator_configs=[
                AggregatorConfig(
                    BiLevelCountAggregator,
                    {
                        "column_names": [
                            "NPHardSATMetric_result",
                        ],
                        "first_groupby": "data_point_id",
                        "filename_base": "MajorityVote",
                        "normalize": True,
                    },
                ),         
            ],
            output_dir=os.path.join(self.log_dir, "majorityvote_eval_report"),
        )


# #############################################



        # Configure the pipeline
        return PipelineConfig(
            [
                self.data_processing_comp,
                self.inference_comp,
                # self.inference_data_post_processing_remove_dummy,

# #############
                self.preeval_data_post_processing_comp,
                self.filter_empty_answer,
                self.inference_llm_answer_extract,
                self.data_join,
##############


                self.evalreporting_comp,
                self.posteval_data_post_processing_comp,
                self.bon_evalreporting_comp,
                self.won_evalreporting_comp,
                self.data_post_processing_mv,
                self.mv_evalreporting_comp,
            ],
            self.log_dir,
        )
####################################

class NPHARD_SAT_PIPELINE_MULTIPLE_RUNS(NPHARD_SAT_PIPELINE):
    """This class specifies the config for running SAT benchmark n repeated times"""

    def configure_pipeline(
        self, model_config: ModelConfig, resume_from: str = None, **kwargs: dict[str, Any]
    ) -> PipelineConfig:
        pipeline = super().configure_pipeline(model_config=model_config, resume_from=resume_from)
        # data preprocessing
        self.data_processing_comp.data_reader_config.init_args["transform"].transforms.append(
            MultiplyTransform(n_repeats=2)
        )
        return pipeline


###################################################





        # # post process the response to extract the answer
        # self.data_post_processing = DataProcessingConfig(
        #     component_type=DataProcessing,
        #     data_reader_config=DataSetConfig(
        #         DataReader,
        #         {
        #             "path": os.path.join(self.inference_comp.output_dir, "inference_result.jsonl"),
        #             # "path": "/home/vivineet/projects/evaluation/NPHardEval/launch_aml/launch_aml_04-07-2025_sat/eureka-ml-insights_sat_remove_dummy/logs/NPHARD_SAT_PIPELINE_MULTIPLE_RUNS/nphard_sat_CLAUDE_3_7_SONNET_THINKING/2025-03-21-16-33-50.561466/inference_result/inference_result.jsonl",
        #             "format": ".jsonl",
        #             "transform": SequenceTransform(
        #                 [
        #                     ColumnRename(
        #                         name_mapping={
        #                             "model_output": "raw_output",
        #                         }
        #                     ),
        #                     AddColumn("model_output"),
        #                     NPHARDSATExtractAnswer("raw_output", "model_output"),
        #                     ExtractUsageTransform(model_config),
        #                 ]
        #             ),
        #         },
        #     ),
        #     output_dir=os.path.join(self.log_dir, "data_post_processing_output"),
        # )


        
#         # Configure the pipeline
#         return PipelineConfig(
#             [
#                 self.data_processing_comp,
#                 self.inference_comp,
# # #############
#                 self.preeval_data_post_processing_comp,
#                 self.filter_empty_answer,
#                 self.inference_llm_answer_extract,
#                 self.data_join,
# ##############

#                 # # self.inference_data_post_processing_remove_dummy,

#                 # self.data_post_processing, ### not used

#                 self.evalreporting_comp,
#                 self.posteval_data_post_processing_comp,
#                 self.bon_evalreporting_comp,
#                 self.won_evalreporting_comp,
#                 self.data_post_processing_mv,
#                 self.mv_evalreporting_comp,
#             ],
#             self.log_dir,
#         )<|MERGE_RESOLUTION|>--- conflicted
+++ resolved
@@ -112,7 +112,6 @@
 # ###############################################################
 
 
-<<<<<<< HEAD
 # ##### here add a transform to remove the <|dummy_87|> token from the response ###############
 
         # # Eval data post processing component.
@@ -136,8 +135,6 @@
 
 ###############################################################
 
-=======
->>>>>>> 550f33e3
 ################################################################ LLM based extractor ###########################
 
         self.preeval_data_post_processing_comp = DataProcessingConfig(
