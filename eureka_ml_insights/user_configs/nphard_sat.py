--- conflicted
+++ resolved
@@ -28,11 +28,8 @@
     DataReader,
     ExtractUsageTransform,
     HFDataReader,
-<<<<<<< HEAD
     ImputeNA,
-=======
     MajorityVoteTransform,
->>>>>>> c1990189
     MMDataLoader,
     MultiplyTransform,
     ReplaceStringsTransform,
@@ -399,19 +396,15 @@
             [
                 self.data_processing_comp,
                 self.inference_comp,
-<<<<<<< HEAD
                 self.answer_extraction_processing,
                 self.final_preeval_data_processing,
-                self.evalreporting_comp,
-=======
-                self.data_post_processing,
+                self.evalreporting_comp,                
                 self.evalreporting_comp,
                 self.posteval_data_post_processing_comp,
                 self.bon_evalreporting_comp,
                 self.won_evalreporting_comp,
                 self.data_post_processing_mv,
                 self.mv_evalreporting_comp,
->>>>>>> c1990189
             ],
             self.log_dir,
         )
