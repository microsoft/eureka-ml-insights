import os

from eureka_ml_insights.configs.experiment_config import ExperimentConfig
from eureka_ml_insights.core import EvalReporting, Inference, PromptProcessing, DataProcessing

from eureka_ml_insights.data_utils import (
    HFDataReader,    
    MMDataLoader,
    CopyColumn,
    ReplaceStringsTransform,
    RunPythonTransform,
    MajorityVoteTransform,
    ColumnRename,
    DataReader,
    ExtractQuestionOptions,
    ExtractAnswerSpatialMapAndMaze,
<<<<<<< HEAD
    SequenceTransform,
)
from eureka_ml_insights.metrics import SubstringExistsMatch, BiLevelAggregator, BiLevelCountAggregator, CountAggregator
=======
    MajorityVoteTransform,
    MultiplyTransform,
    PrependStringTransform,
    SequenceTransform,
)
from eureka_ml_insights.metrics import SubstringExistsMatch, CountAggregator, BiLevelAggregator, MaxAggregator
>>>>>>> e96d5862

from eureka_ml_insights.configs import (
    AggregatorConfig,
    DataProcessingConfig,
    DataSetConfig,
    EvalReportingConfig,
    InferenceConfig,
    MetricConfig,
    ModelConfig,
    PipelineConfig,
    PromptProcessingConfig,
)

"""This file contains example user defined configuration classes for the maze task.
In order to define a new configuration, a new class must be created that directly or indirectly
 inherits from UserDefinedConfig and the user_init method should be implemented.
You can inherit from one of the existing user defined classes below and override the necessary
attributes to reduce the amount of code you need to write.

The user defined configuration classes are used to define your desired *pipeline* that can include
any number of *component*s. Find *component* options in the core module.

Pass the name of the class to the main.py script to run the pipeline.
"""


class MAZE_PIPELINE(ExperimentConfig):
    """This method is used to define an eval pipeline with inference and metric report components,
    on the spatial reasoning dataset."""

    def configure_pipeline(self, model_config: ModelConfig, resume_from: str = None) -> PipelineConfig:
        # Configure the data processing component.
        self.data_processing_comp = PromptProcessingConfig(
            component_type=PromptProcessing,
            data_reader_config=DataSetConfig(
                HFDataReader,
                {
                    "path": "microsoft/VISION_LANGUAGE",
                    "split": "val_g10",
                    "tasks": "maze",
                    "transform": MultiplyTransform(n_repeats=5),
                },
            ),
            prompt_template_path=os.path.join(
                os.path.dirname(__file__),
                "../../prompt_templates/vision_language_templates/basic.jinja",
            ),
            output_dir=os.path.join(self.log_dir, "data_processing_output"),
        )

        # Configure the inference component
        self.inference_comp = InferenceConfig(
            component_type=Inference,
            model_config=model_config,
            data_loader_config=DataSetConfig(
                MMDataLoader,
                {
                    "path": os.path.join(self.data_processing_comp.output_dir, "transformed_data.jsonl"),
                },
            ),
            output_dir=os.path.join(self.log_dir, "inference_result"),
            resume_from=resume_from,
            max_concurrent=10,
        )

        # Configure the evaluation and reporting component.
        self.evalreporting_comp = EvalReportingConfig(
            component_type=EvalReporting,
            data_reader_config=DataSetConfig(
                DataReader,
                {
                    "path": os.path.join(self.inference_comp.output_dir, "inference_result.jsonl"),
                    "format": ".jsonl",
                    "transform": SequenceTransform(
                        [
                            ExtractQuestionOptions(
                                    prompt_column_name="prompt",
                                    extracted_options_column_name="target_options_answers",
                            ),
                            ColumnRename(name_mapping={"model_output": "model_output_raw"}),
                            ExtractAnswerSpatialMapAndMaze(
                                answer_column_name="model_output_raw",
                                extracted_answer_column_name="model_output",
                                extracted_options_column_name="target_options_answers",
                            ),
                        ],
                    ),
                },
            ),
            metric_config=MetricConfig(SubstringExistsMatch),
            aggregator_configs=[
<<<<<<< HEAD
                # the first three reports aggregate the metrics per experiment repeat
                # each repeat can be considered as an individual pass@1 score
                AggregatorConfig(CountAggregator, 
                    {
                        "column_names": ["SubstringExistsMatch_result"], 
                        "group_by": "data_repeat_id", 
                        "filename_base": "SubstringExistsMatch_SeparateRuns",
                        "normalize": True
                    }),
                AggregatorConfig(CountAggregator, 
                    {
                        "column_names": ["SubstringExistsMatch_result"], 
                        "group_by": ["data_repeat_id", "task"], 
                        "filename_base": "SubstringExistsMatch_GroupBy_task_SeparateRuns", 
                        "normalize": True
                    }),
                # the next three reports take the average and std for all repeats
                # the resulting numbers are the average and std of N pass@1 scores, where N is number of repeats
                AggregatorConfig(BiLevelCountAggregator, 
                    {
                        "column_names": ["SubstringExistsMatch_result"], 
                        "first_groupby": "data_repeat_id", 
                        "filename_base": "SubstringExistsMatch_AllRuns",
                        "normalize": True
                    }),
                AggregatorConfig(BiLevelCountAggregator, 
                    {
                        "column_names": ["SubstringExistsMatch_result"], 
                        "first_groupby": ["data_repeat_id",    "task"], 
                        "second_groupby": "task",
                        "filename_base": "SubstringExistsMatch_GroupBy_task_AllRuns", 
                        "normalize": True
                    }),
                # three similar reports for average completion usage
                AggregatorConfig(BiLevelAggregator, 
                    {
                        "column_names": ["usage_completion"], 
                        "first_groupby": "data_repeat_id", 
                        "filename_base": "UsageCompletion_AllRuns",
                        "agg_fn": "mean"
                    }),
                AggregatorConfig(BiLevelAggregator, 
                    {
                        "column_names": ["usage_completion"], 
                        "first_groupby": ["data_repeat_id", "task"], 
                        "second_groupby": "task",
                        "filename_base": "UsageCompletion_GroupBy_task_AllRuns", 
                        "agg_fn": "mean"
                    }),
            ],
            output_dir=os.path.join(self.log_dir, "eval_report"),
        )

        self.posteval_data_post_processing_comp = DataProcessingConfig(
            component_type=DataProcessing,
            data_reader_config=DataSetConfig(
                DataReader,
                {
                    "path": os.path.join(self.evalreporting_comp.output_dir, "metric_results.jsonl"),
                    "format": ".jsonl",
                    "transform": SequenceTransform(
                        [
                        CopyColumn(
                                column_name_src="SubstringExistsMatch_result",
                                column_name_dst="SubstringExistsMatch_result_numeric",
                            ),
                        ReplaceStringsTransform(
                                columns=["SubstringExistsMatch_result_numeric"],
                                mapping={'incorrect': '0', 'correct': '1', 'none': 'NaN'},
                                case=False)
                        ]
                    ),
                },
            ),
            output_dir=os.path.join(self.log_dir, "posteval_data_post_processing_output"),
        )

        # Aggregate the results by best of n
        # In this case, this is equivalent to taking the max on the numerical column of the metric.
        self.bon_evalreporting_comp = EvalReportingConfig(
            component_type=EvalReporting,
            data_reader_config=DataSetConfig(
                DataReader,
                {
                    "path": os.path.join(self.posteval_data_post_processing_comp.output_dir, "transformed_data.jsonl"),
                    "format": ".jsonl"
                },
            ),
            aggregator_configs=[
                # the first three reports aggregate results by data_point_id and take the best out of N
                AggregatorConfig(
                    BiLevelAggregator,
                    {
                        "column_names": [
                            "SubstringExistsMatch_result_numeric"
                        ],
                        "first_groupby": "data_point_id",
                        "filename_base": "SubstringExistsMatch_BestOfN",
                        "agg_fn": "max"
                    },
                ),
                AggregatorConfig(
                    BiLevelAggregator,
                    {
                        "column_names": [
                            "SubstringExistsMatch_result_numeric"
                        ],
                        "first_groupby": "data_point_id", 
                        "second_groupby": "task",
                        "filename_base": "SubstringExistsMatch_BestOfN_GroupBy_task",
                        "agg_fn": "max"
                    },
                ),
                # aggregates results by data_point_id and takes the sum of usage for completion tokens
                AggregatorConfig(
                    BiLevelAggregator,
                    {
                        "column_names": [
                            "usage_completion"
                        ],
                        "first_groupby": "data_point_id",
                        "filename_base": "UsageCompletion_BestOfN",
                         "agg_fn": "sum"
                    },
=======
                AggregatorConfig(
                    BiLevelAggregator,
                        {
                            "column_names": [
                                "SubstringExistsMatch_result"
                            ],
                            "first_groupby": "uid",
                            "agg_fn": "max",
                            "normalize": True,
                        },
                ),
                AggregatorConfig(
                    BiLevelAggregator,
                        {
                            "column_names": [
                                "SubstringExistsMatch_result"
                            ],
                            "first_groupby": "uid",
                            "second_groupby": "task",
                            "agg_fn": "max",
                            "normalize": True,
                        },
>>>>>>> e96d5862
                ),
            ],
            output_dir=os.path.join(self.log_dir, "bestofn_eval_report"),
        )

        self.won_evalreporting_comp = EvalReportingConfig(
            component_type=EvalReporting,
            data_reader_config=DataSetConfig(
                DataReader,
                {
                    "path": os.path.join(self.posteval_data_post_processing_comp.output_dir, "transformed_data.jsonl"),
                    "format": ".jsonl"
                },
            ),
            aggregator_configs=[
                # the first three reports aggregate results by data_point_id and take the best out of N
                AggregatorConfig(
                    BiLevelAggregator,
                    {
                        "column_names": [
                            "SubstringExistsMatch_result_numeric"
                        ],
                        "first_groupby": "data_point_id",
                        "filename_base": "SubstringExistsMatch_WorstOfN",
                        "agg_fn": "min"
                    },
                ),
                AggregatorConfig(
                    BiLevelAggregator,
                    {
                        "column_names": [
                            "SubstringExistsMatch_result_numeric"
                        ],
                        "first_groupby": "data_point_id", 
                        "second_groupby": "task",
                        "filename_base": "SubstringExistsMatch_WorstOfN_GroupBy_task",
                        "agg_fn": "min"
                    },
                ),
            ],
            output_dir=os.path.join(self.log_dir, "worstofn_eval_report"),
        )

        # aggregate the output by majority vote
        self.data_post_processing_mv = DataProcessingConfig(
            component_type=DataProcessing,
            data_reader_config=DataSetConfig(
                DataReader,
                {
                    "path": os.path.join(self.evalreporting_comp.output_dir, "metric_results.jsonl"),
                    "format": ".jsonl",
                    "transform": SequenceTransform(
                        [
                            MajorityVoteTransform(model_output_col="model_output"),
                            ColumnRename(
                                name_mapping={
                                    "model_output": "model_output_onerun",
                                    "majority_vote": "model_output",
                                }
                            ),
                            RunPythonTransform("df = df[df['data_repeat_id'] == 'repeat_0']")
                        ]
                    ),
                },
            ),
            output_dir=os.path.join(self.log_dir, "data_post_processing_mv"),
        )

        # Configure the evaluation and reporting component for majority vote.
        self.mv_evalreporting_comp = EvalReportingConfig(
            component_type=EvalReporting,
            data_reader_config=DataSetConfig(
                DataReader,
                {
                    "path": os.path.join(self.data_post_processing_mv.output_dir, "transformed_data.jsonl"),
                    "format": ".jsonl",
                },
            ),
            metric_config=MetricConfig(SubstringExistsMatch),
            aggregator_configs=[
                # these three reports aggregate the metrics for the majority vote results
                AggregatorConfig(CountAggregator, 
                    {
                        "column_names": ["SubstringExistsMatch_result"], 
                        "filename_base": "MajorityVote",
                        "normalize": True
                    }),
                AggregatorConfig(CountAggregator, 
                    {
                        "column_names": ["SubstringExistsMatch_result"], 
                        "group_by": ["task"], 
                        "filename_base": "MajorityVote_GroupBy_task", 
                        "normalize": True
                    }),
            ],
            output_dir=os.path.join(self.log_dir, "majorityvote_eval_report"),
        )

        # Configure the pipeline
        return PipelineConfig(
            [
                self.data_processing_comp,
                self.inference_comp,
                self.evalreporting_comp,
                self.posteval_data_post_processing_comp,
                self.bon_evalreporting_comp,
                self.won_evalreporting_comp,
                self.data_post_processing_mv,
                self.mv_evalreporting_comp
            ],
            self.log_dir,
        )

class MAZE_COT_PIPELINE(MAZE_PIPELINE):
    """This class extends MAZE_PIPELINE to use a COT prompt."""

    def configure_pipeline(self, model_config: ModelConfig, resume_from: str = None) -> PipelineConfig:
        config = super().configure_pipeline(model_config, resume_from)
        self.data_processing_comp.prompt_template_path=os.path.join(
                os.path.dirname(__file__),
                "../../prompt_templates/vision_language_templates/cot.jinja",
            )
        return config


class MAZE_TEXTONLY_PIPELINE(MAZE_PIPELINE):
    """This class extends MAZE_PIPELINE to use text only data."""

    def configure_pipeline(self, model_config: ModelConfig, resume_from: str = None) -> PipelineConfig:
        config = super().configure_pipeline(model_config, resume_from)
        self.data_processing_comp.data_reader_config.init_args["tasks"] = (
            "maze_text_only"
        )
        return config

class MAZE_COT_TEXTONLY_PIPELINE(MAZE_COT_PIPELINE):
    """This class extends MAZE_COT_PIPELINE to use text only data."""

    def configure_pipeline(self, model_config: ModelConfig, resume_from: str = None) -> PipelineConfig:
        config = super().configure_pipeline(model_config, resume_from)
        self.data_processing_comp.data_reader_config.init_args["tasks"] = (
            "maze_text_only"
        )
        return config


class MAZE_REPORTING_PIPELINE(MAZE_PIPELINE):
    """This method is used to define an eval pipeline with only a metric report component,
    on the maze dataset."""

    def configure_pipeline(self, model_config: ModelConfig, resume_from: str = None) -> PipelineConfig:
        super().configure_pipeline(model_config, resume_from)
        self.evalreporting_comp.data_reader_config.init_args["path"] = resume_from
        # Configure the pipeline
        return PipelineConfig(
            [
                self.evalreporting_comp,
                self.posteval_data_post_processing_comp,
                self.bon_evalreporting_comp,
                self.won_evalreporting_comp,
                self.data_post_processing_mv,
                self.mv_evalreporting_comp
            ],
            self.log_dir,
        )
<|MERGE_RESOLUTION|>--- conflicted
+++ resolved
@@ -14,18 +14,10 @@
     DataReader,
     ExtractQuestionOptions,
     ExtractAnswerSpatialMapAndMaze,
-<<<<<<< HEAD
+    MultiplyTransform,
     SequenceTransform,
 )
 from eureka_ml_insights.metrics import SubstringExistsMatch, BiLevelAggregator, BiLevelCountAggregator, CountAggregator
-=======
-    MajorityVoteTransform,
-    MultiplyTransform,
-    PrependStringTransform,
-    SequenceTransform,
-)
-from eureka_ml_insights.metrics import SubstringExistsMatch, CountAggregator, BiLevelAggregator, MaxAggregator
->>>>>>> e96d5862
 
 from eureka_ml_insights.configs import (
     AggregatorConfig,
@@ -117,7 +109,6 @@
             ),
             metric_config=MetricConfig(SubstringExistsMatch),
             aggregator_configs=[
-<<<<<<< HEAD
                 # the first three reports aggregate the metrics per experiment repeat
                 # each repeat can be considered as an individual pass@1 score
                 AggregatorConfig(CountAggregator, 
@@ -242,30 +233,6 @@
                         "filename_base": "UsageCompletion_BestOfN",
                          "agg_fn": "sum"
                     },
-=======
-                AggregatorConfig(
-                    BiLevelAggregator,
-                        {
-                            "column_names": [
-                                "SubstringExistsMatch_result"
-                            ],
-                            "first_groupby": "uid",
-                            "agg_fn": "max",
-                            "normalize": True,
-                        },
-                ),
-                AggregatorConfig(
-                    BiLevelAggregator,
-                        {
-                            "column_names": [
-                                "SubstringExistsMatch_result"
-                            ],
-                            "first_groupby": "uid",
-                            "second_groupby": "task",
-                            "agg_fn": "max",
-                            "normalize": True,
-                        },
->>>>>>> e96d5862
                 ),
             ],
             output_dir=os.path.join(self.log_dir, "bestofn_eval_report"),
