import os

from eureka_ml_insights.configs.experiment_config import ExperimentConfig
from eureka_ml_insights.core import EvalReporting, Inference, PromptProcessing, DataProcessing

from eureka_ml_insights.data_utils import (
    HFDataReader,    
    MMDataLoader,
    CopyColumn,
    ExtractUsageTransform,
    ReplaceStringsTransform,
    RunPythonTransform,
    MajorityVoteTransform,
    ColumnRename,
    DataReader,
    ExtractQuestionOptions,
    ExtractAnswerSpatialMapAndMaze,
<<<<<<< HEAD
    MajorityVoteTransform,
    MultiplyTransform,
    PrependStringTransform,
    SequenceTransform,
)
from eureka_ml_insights.metrics import SubstringExistsMatch, CountAggregator, BiLevelAggregator, MaxAggregator
=======
    MultiplyTransform,
    SequenceTransform,
)
from eureka_ml_insights.metrics import SubstringExistsMatch, BiLevelAggregator, BiLevelCountAggregator, CountAggregator
>>>>>>> 59151d3e

from eureka_ml_insights.configs import (
    AggregatorConfig,
    DataProcessingConfig,
    DataSetConfig,
    EvalReportingConfig,
    InferenceConfig,
    MetricConfig,
    ModelConfig,
    PipelineConfig,
    PromptProcessingConfig,
)

"""This file contains example user defined configuration classes for the maze task.
In order to define a new configuration, a new class must be created that directly or indirectly
 inherits from UserDefinedConfig and the user_init method should be implemented.
You can inherit from one of the existing user defined classes below and override the necessary
attributes to reduce the amount of code you need to write.

The user defined configuration classes are used to define your desired *pipeline* that can include
any number of *component*s. Find *component* options in the core module.

Pass the name of the class to the main.py script to run the pipeline.
"""


class MAZE_PIPELINE(ExperimentConfig):
    """This method is used to define an eval pipeline with inference and metric report components,
    on the spatial reasoning dataset."""

    def configure_pipeline(self, model_config: ModelConfig, resume_from: str = None) -> PipelineConfig:
        # Configure the data processing component.
        self.data_processing_comp = PromptProcessingConfig(
            component_type=PromptProcessing,
            data_reader_config=DataSetConfig(
                HFDataReader,
                {
                    "path": "microsoft/VISION_LANGUAGE",
                    "split": "val_g10",
                    "tasks": "maze",
                    "transform": MultiplyTransform(n_repeats=5),
                },
            ),
            prompt_template_path=os.path.join(
                os.path.dirname(__file__),
                "../../prompt_templates/vision_language_templates/basic.jinja",
            ),
            output_dir=os.path.join(self.log_dir, "data_processing_output"),
        )

        # Configure the inference component
        self.inference_comp = InferenceConfig(
            component_type=Inference,
            model_config=model_config,
            data_loader_config=DataSetConfig(
                MMDataLoader,
                {
                    "path": os.path.join(self.data_processing_comp.output_dir, "transformed_data.jsonl"),
                },
            ),
            output_dir=os.path.join(self.log_dir, "inference_result"),
            resume_from=resume_from,
            max_concurrent=10,
        )

        # Configure the evaluation and reporting component.
        self.evalreporting_comp = EvalReportingConfig(
            component_type=EvalReporting,
            data_reader_config=DataSetConfig(
                DataReader,
                {
                    "path": os.path.join(self.inference_comp.output_dir, "inference_result.jsonl"),
                    "format": ".jsonl",
                    "transform": SequenceTransform(
                        [
                            ExtractUsageTransform(model_config),                        
                            ExtractQuestionOptions(
                                    prompt_column_name="prompt",
                                    extracted_options_column_name="target_options_answers",
                            ),
                            ColumnRename(name_mapping={"model_output": "model_output_raw"}),
                            ExtractAnswerSpatialMapAndMaze(
                                answer_column_name="model_output_raw",
                                extracted_answer_column_name="model_output",
                                extracted_options_column_name="target_options_answers",
                            ),
                        ],
                    ),
                },
            ),
            metric_config=MetricConfig(SubstringExistsMatch),
            aggregator_configs=[
<<<<<<< HEAD
                AggregatorConfig(
                    BiLevelAggregator,
                        {
                            "column_names": [
                                "SubstringExistsMatch_result"
                            ],
                            "first_groupby": "uid",
                            "agg_fn": "max",
                            "normalize": True,
                        },
                ),
                AggregatorConfig(
                    BiLevelAggregator,
                        {
                            "column_names": [
                                "SubstringExistsMatch_result"
                            ],
                            "first_groupby": "uid",
                            "second_groupby": "task",
                            "agg_fn": "max",
                            "normalize": True,
                        },
=======
                # the first three reports aggregate the metrics per experiment repeat
                # each repeat can be considered as an individual pass@1 score
                AggregatorConfig(CountAggregator, 
                    {
                        "column_names": ["SubstringExistsMatch_result"], 
                        "group_by": "data_repeat_id", 
                        "filename_base": "SubstringExistsMatch_SeparateRuns",
                        "normalize": True
                    }),
                AggregatorConfig(CountAggregator, 
                    {
                        "column_names": ["SubstringExistsMatch_result"], 
                        "group_by": ["data_repeat_id", "task"], 
                        "filename_base": "SubstringExistsMatch_GroupBy_task_SeparateRuns", 
                        "normalize": True
                    }),
                # the next three reports take the average and std for all repeats
                # the resulting numbers are the average and std of N pass@1 scores, where N is number of repeats
                AggregatorConfig(BiLevelCountAggregator, 
                    {
                        "column_names": ["SubstringExistsMatch_result"], 
                        "first_groupby": "data_repeat_id", 
                        "filename_base": "SubstringExistsMatch_AllRuns",
                        "normalize": True
                    }),
                AggregatorConfig(BiLevelCountAggregator, 
                    {
                        "column_names": ["SubstringExistsMatch_result"], 
                        "first_groupby": ["data_repeat_id",    "task"], 
                        "second_groupby": "task",
                        "filename_base": "SubstringExistsMatch_GroupBy_task_AllRuns", 
                        "normalize": True
                    }),
                # three similar reports for average completion usage
                AggregatorConfig(BiLevelAggregator, 
                    {
                        "column_names": ["usage_completion"], 
                        "first_groupby": "data_repeat_id", 
                        "filename_base": "UsageCompletion_AllRuns",
                        "agg_fn": "mean"
                    }),
                AggregatorConfig(BiLevelAggregator, 
                    {
                        "column_names": ["usage_completion"], 
                        "first_groupby": ["data_repeat_id", "task"], 
                        "second_groupby": "task",
                        "filename_base": "UsageCompletion_GroupBy_task_AllRuns", 
                        "agg_fn": "mean"
                    }),
            ],
            output_dir=os.path.join(self.log_dir, "eval_report"),
        )

        self.posteval_data_post_processing_comp = DataProcessingConfig(
            component_type=DataProcessing,
            data_reader_config=DataSetConfig(
                DataReader,
                {
                    "path": os.path.join(self.evalreporting_comp.output_dir, "metric_results.jsonl"),
                    "format": ".jsonl",
                    "transform": SequenceTransform(
                        [
                        CopyColumn(
                                column_name_src="SubstringExistsMatch_result",
                                column_name_dst="SubstringExistsMatch_result_numeric",
                            ),
                        ReplaceStringsTransform(
                                columns=["SubstringExistsMatch_result_numeric"],
                                mapping={'incorrect': '0', 'correct': '1', 'none': 'NaN'},
                                case=False)
                        ]
                    ),
                },
            ),
            output_dir=os.path.join(self.log_dir, "posteval_data_post_processing_output"),
        )

        # Aggregate the results by best of n
        # In this case, this is equivalent to taking the max on the numerical column of the metric.
        self.bon_evalreporting_comp = EvalReportingConfig(
            component_type=EvalReporting,
            data_reader_config=DataSetConfig(
                DataReader,
                {
                    "path": os.path.join(self.posteval_data_post_processing_comp.output_dir, "transformed_data.jsonl"),
                    "format": ".jsonl"
                },
            ),
            aggregator_configs=[
                # the first three reports aggregate results by data_point_id and take the best out of N
                AggregatorConfig(
                    BiLevelAggregator,
                    {
                        "column_names": [
                            "SubstringExistsMatch_result_numeric"
                        ],
                        "first_groupby": "data_point_id",
                        "filename_base": "SubstringExistsMatch_BestOfN",
                        "agg_fn": "max"
                    },
                ),
                AggregatorConfig(
                    BiLevelAggregator,
                    {
                        "column_names": [
                            "SubstringExistsMatch_result_numeric"
                        ],
                        "first_groupby": "data_point_id", 
                        "second_groupby": "task",
                        "filename_base": "SubstringExistsMatch_BestOfN_GroupBy_task",
                        "agg_fn": "max"
                    },
                ),
                # aggregates results by data_point_id and takes the sum of usage for completion tokens
                AggregatorConfig(
                    BiLevelAggregator,
                    {
                        "column_names": [
                            "usage_completion"
                        ],
                        "first_groupby": "data_point_id",
                        "filename_base": "UsageCompletion_BestOfN",
                         "agg_fn": "sum"
                    },
>>>>>>> 59151d3e
                ),
            ],
            output_dir=os.path.join(self.log_dir, "bestofn_eval_report"),
        )

        self.won_evalreporting_comp = EvalReportingConfig(
            component_type=EvalReporting,
            data_reader_config=DataSetConfig(
                DataReader,
                {
                    "path": os.path.join(self.posteval_data_post_processing_comp.output_dir, "transformed_data.jsonl"),
                    "format": ".jsonl"
                },
            ),
            aggregator_configs=[
                # the first three reports aggregate results by data_point_id and take the best out of N
                AggregatorConfig(
                    BiLevelAggregator,
                    {
                        "column_names": [
                            "SubstringExistsMatch_result_numeric"
                        ],
                        "first_groupby": "data_point_id",
                        "filename_base": "SubstringExistsMatch_WorstOfN",
                        "agg_fn": "min"
                    },
                ),
                AggregatorConfig(
                    BiLevelAggregator,
                    {
                        "column_names": [
                            "SubstringExistsMatch_result_numeric"
                        ],
                        "first_groupby": "data_point_id", 
                        "second_groupby": "task",
                        "filename_base": "SubstringExistsMatch_WorstOfN_GroupBy_task",
                        "agg_fn": "min"
                    },
                ),
            ],
            output_dir=os.path.join(self.log_dir, "worstofn_eval_report"),
        )

        # aggregate the output by majority vote
        self.data_post_processing_mv = DataProcessingConfig(
            component_type=DataProcessing,
            data_reader_config=DataSetConfig(
                DataReader,
                {
                    "path": os.path.join(self.evalreporting_comp.output_dir, "metric_results.jsonl"),
                    "format": ".jsonl",
                    "transform": SequenceTransform(
                        [
                            MajorityVoteTransform(model_output_col="model_output"),
                            ColumnRename(
                                name_mapping={
                                    "model_output": "model_output_onerun",
                                    "majority_vote": "model_output",
                                }
                            ),
                            RunPythonTransform("df = df[df['data_repeat_id'] == 'repeat_0']")
                        ]
                    ),
                },
            ),
            output_dir=os.path.join(self.log_dir, "data_post_processing_mv"),
        )

        # Configure the evaluation and reporting component for majority vote.
        self.mv_evalreporting_comp = EvalReportingConfig(
            component_type=EvalReporting,
            data_reader_config=DataSetConfig(
                DataReader,
                {
                    "path": os.path.join(self.data_post_processing_mv.output_dir, "transformed_data.jsonl"),
                    "format": ".jsonl",
                },
            ),
            metric_config=MetricConfig(SubstringExistsMatch),
            aggregator_configs=[
                # these three reports aggregate the metrics for the majority vote results
                AggregatorConfig(CountAggregator, 
                    {
                        "column_names": ["SubstringExistsMatch_result"], 
                        "filename_base": "MajorityVote",
                        "normalize": True
                    }),
                AggregatorConfig(CountAggregator, 
                    {
                        "column_names": ["SubstringExistsMatch_result"], 
                        "group_by": ["task"], 
                        "filename_base": "MajorityVote_GroupBy_task", 
                        "normalize": True
                    }),
            ],
            output_dir=os.path.join(self.log_dir, "majorityvote_eval_report"),
        )

        # Configure the pipeline
        return PipelineConfig(
            [
                self.data_processing_comp,
                self.inference_comp,
                self.evalreporting_comp,
                self.posteval_data_post_processing_comp,
                self.bon_evalreporting_comp,
                self.won_evalreporting_comp,
                self.data_post_processing_mv,
                self.mv_evalreporting_comp
            ],
            self.log_dir,
        )

class MAZE_COT_PIPELINE(MAZE_PIPELINE):
    """This class extends MAZE_PIPELINE to use a COT prompt."""

    def configure_pipeline(self, model_config: ModelConfig, resume_from: str = None) -> PipelineConfig:
        config = super().configure_pipeline(model_config, resume_from)
        self.data_processing_comp.prompt_template_path=os.path.join(
                os.path.dirname(__file__),
                "../../prompt_templates/vision_language_templates/cot.jinja",
            )
        return config


class MAZE_COT_PIPELINE(MAZE_PIPELINE):
    """This class extends MAZE_PIPELINE to use a COT prompt."""

    def configure_pipeline(self, model_config: ModelConfig, resume_from: str = None) -> PipelineConfig:
        config = super().configure_pipeline(model_config, resume_from)
        self.data_processing_comp.prompt_template_path=os.path.join(
                os.path.dirname(__file__),
                "../../prompt_templates/vision_language_templates/cot.jinja",
            )
        return config


class MAZE_TEXTONLY_PIPELINE(MAZE_PIPELINE):
    """This class extends MAZE_PIPELINE to use text only data."""

    def configure_pipeline(self, model_config: ModelConfig, resume_from: str = None) -> PipelineConfig:
        config = super().configure_pipeline(model_config, resume_from)
        self.data_processing_comp.data_reader_config.init_args["tasks"] = (
            "maze_text_only"
        )
        return config

class MAZE_COT_TEXTONLY_PIPELINE(MAZE_COT_PIPELINE):
    """This class extends MAZE_COT_PIPELINE to use text only data."""

    def configure_pipeline(self, model_config: ModelConfig, resume_from: str = None) -> PipelineConfig:
        config = super().configure_pipeline(model_config, resume_from)
        self.data_processing_comp.data_reader_config.init_args["tasks"] = (
            "maze_text_only"
        )
        return config


class MAZE_REPORTING_PIPELINE(MAZE_PIPELINE):
    """This method is used to define an eval pipeline with only a metric report component,
    on the maze dataset."""

    def configure_pipeline(self, model_config: ModelConfig, resume_from: str = None) -> PipelineConfig:
        super().configure_pipeline(model_config, resume_from)
        self.evalreporting_comp.data_reader_config.init_args["path"] = resume_from
        # Configure the pipeline
        return PipelineConfig(
            [
                self.evalreporting_comp,
                self.posteval_data_post_processing_comp,
                self.bon_evalreporting_comp,
                self.won_evalreporting_comp,
                self.data_post_processing_mv,
                self.mv_evalreporting_comp
            ],
            self.log_dir,
        )<|MERGE_RESOLUTION|>--- conflicted
+++ resolved
@@ -15,19 +15,10 @@
     DataReader,
     ExtractQuestionOptions,
     ExtractAnswerSpatialMapAndMaze,
-<<<<<<< HEAD
-    MajorityVoteTransform,
-    MultiplyTransform,
-    PrependStringTransform,
-    SequenceTransform,
-)
-from eureka_ml_insights.metrics import SubstringExistsMatch, CountAggregator, BiLevelAggregator, MaxAggregator
-=======
     MultiplyTransform,
     SequenceTransform,
 )
 from eureka_ml_insights.metrics import SubstringExistsMatch, BiLevelAggregator, BiLevelCountAggregator, CountAggregator
->>>>>>> 59151d3e
 
 from eureka_ml_insights.configs import (
     AggregatorConfig,
@@ -120,30 +111,6 @@
             ),
             metric_config=MetricConfig(SubstringExistsMatch),
             aggregator_configs=[
-<<<<<<< HEAD
-                AggregatorConfig(
-                    BiLevelAggregator,
-                        {
-                            "column_names": [
-                                "SubstringExistsMatch_result"
-                            ],
-                            "first_groupby": "uid",
-                            "agg_fn": "max",
-                            "normalize": True,
-                        },
-                ),
-                AggregatorConfig(
-                    BiLevelAggregator,
-                        {
-                            "column_names": [
-                                "SubstringExistsMatch_result"
-                            ],
-                            "first_groupby": "uid",
-                            "second_groupby": "task",
-                            "agg_fn": "max",
-                            "normalize": True,
-                        },
-=======
                 # the first three reports aggregate the metrics per experiment repeat
                 # each repeat can be considered as an individual pass@1 score
                 AggregatorConfig(CountAggregator, 
@@ -268,7 +235,6 @@
                         "filename_base": "UsageCompletion_BestOfN",
                          "agg_fn": "sum"
                     },
->>>>>>> 59151d3e
                 ),
             ],
             output_dir=os.path.join(self.log_dir, "bestofn_eval_report"),
@@ -394,18 +360,6 @@
         return config
 
 
-class MAZE_COT_PIPELINE(MAZE_PIPELINE):
-    """This class extends MAZE_PIPELINE to use a COT prompt."""
-
-    def configure_pipeline(self, model_config: ModelConfig, resume_from: str = None) -> PipelineConfig:
-        config = super().configure_pipeline(model_config, resume_from)
-        self.data_processing_comp.prompt_template_path=os.path.join(
-                os.path.dirname(__file__),
-                "../../prompt_templates/vision_language_templates/cot.jinja",
-            )
-        return config
-
-
 class MAZE_TEXTONLY_PIPELINE(MAZE_PIPELINE):
     """This class extends MAZE_PIPELINE to use text only data."""
 
