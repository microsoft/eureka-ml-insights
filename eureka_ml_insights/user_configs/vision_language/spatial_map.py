--- conflicted
+++ resolved
@@ -8,14 +8,10 @@
     ColumnRename,
     DataLoader,
     DataReader,
-<<<<<<< HEAD
-    ExtractAnswerSpatialMap,
+    ExtractAnswerSpatialMapAndMaze,
+    ExtractQuestionOptions,
     MajorityVoteTransform,
     MultiplyTransform,
-=======
-    ExtractAnswerSpatialMapAndMaze,
-    ExtractQuestionOptions,
->>>>>>> 82a4eb21
     PrependStringTransform,
     SequenceTransform,
 )
