<<<<<<< HEAD
"""This module defines pipeline configurations for running AIME benchmarks.

It includes classes for standard, year-based, and hybrid extraction pipelines. 
Each class provides a configure_pipeline method to define the 
data processing, inference, extraction, and evaluation components.
"""

import os
from typing import Any

from eureka_ml_insights.configs import (
    AggregatorConfig,
    DataProcessingConfig,
    DataSetConfig,
    EvalReportingConfig,
    ExperimentConfig,
    InferenceConfig,
    MetricConfig,
    ModelConfig,
    PipelineConfig,
    PromptProcessingConfig,
)
from eureka_ml_insights.configs.model_configs import (
    OAI_GPT4O_2024_11_20_CONFIG,
)
from eureka_ml_insights.core import DataProcessing, Inference, PromptProcessing
from eureka_ml_insights.core.eval_reporting import EvalReporting
from eureka_ml_insights.data_utils import (
    ColumnRename,
    CopyColumn,
    DataReader,
    ExtractUsageTransform,
    HFDataReader,
    ImputeNA,
    MajorityVoteTransform,
    MultiplyTransform,
    ReplaceStringsTransform,
    SequenceTransform,
)
from eureka_ml_insights.data_utils.aime_utils import AIMEExtractAnswer
from eureka_ml_insights.data_utils.data import DataLoader
from eureka_ml_insights.metrics.aime_metrics import NumericMatch
from eureka_ml_insights.metrics.reports import (
    BiLevelAggregator,
    BiLevelCountAggregator,
    CountAggregator,
)

from .llm_extraction import LLM_EXTRACTION_SUBPIPELINE_MIXIN


class AIME_PIPELINE(ExperimentConfig):
    """Config for running AIME benchmark on any model.

    This class inherits from ExperimentConfig and defines the pipeline configuration
    for the AIME tasks, including data processing, inference, extraction, and
    evaluation.
    """

    def configure_pipeline(
        self, model_config: ModelConfig, resume_from: str = None, **kwargs: dict[str, Any]
    ) -> PipelineConfig:
        """Configure the pipeline for the AIME benchmark.

        Args:
            model_config (ModelConfig): The model configuration.
            resume_from (str, optional): The checkpoint path to resume from. Defaults to None.
            **kwargs (dict[str, Any]): Additional keyword arguments such as
                'n_repeat' (int) and 'max_concurrent' (int).

        Returns:
            PipelineConfig: The pipeline configuration containing all components.
        """
        self.n_repeats = int(kwargs.get("n_repeat", 1))  # Default value is 1
        self.max_concurrent = int(kwargs.get("max_concurrent", 1))  # Default value is 1
        # data preprocessing
        self.data_processing_comp = PromptProcessingConfig(
            component_type=PromptProcessing,
            data_reader_config=DataSetConfig(
                HFDataReader,
                {
                    "path": "lchen001/AIME1983_2024",
                    "split": "train",
                    "transform": SequenceTransform(
                        [
                            MultiplyTransform(n_repeats=self.n_repeats),
                            ColumnRename(
                                name_mapping={
                                    "Question": "prompt",
                                    "Answer": "ground_truth",
                                }
                            ),
                        ],
                    ),
                },
            ),
            prompt_template_path=os.path.join(
                os.path.dirname(__file__), "../prompt_templates/aime_templates/Template_1clean.jinja"
            ),
            output_dir=os.path.join(self.log_dir, "data_processing_output"),
        )

        # inference component
        self.inference_comp = InferenceConfig(
            component_type=Inference,
            model_config=model_config,
            data_loader_config=DataSetConfig(
                DataLoader,
                {"path": os.path.join(self.data_processing_comp.output_dir, "transformed_data.jsonl")},
            ),
            output_dir=os.path.join(self.log_dir, "inference_result"),
            resume_from=resume_from,
            max_concurrent=self.max_concurrent,
        )
        # post process the response to extract the answer
        self.answer_extraction_processing = DataProcessingConfig(
            component_type=DataProcessing,
            data_reader_config=DataSetConfig(
                DataReader,
                {
                    "path": os.path.join(self.inference_comp.output_dir, "inference_result.jsonl"),
                    "format": ".jsonl",
                    "transform": SequenceTransform(
                        [
                            AIMEExtractAnswer("model_output", "extracted_answer"),
                            ImputeNA(columns="extracted_answer", value=""),
                        ]
                    ),
                },
            ),
            output_dir=os.path.join(self.log_dir, "answer_extraction_processing_output"),
        )
        self.final_preeval_data_processing = DataProcessingConfig(
            component_type=DataProcessing,
            data_reader_config=DataSetConfig(
                DataReader,
                {
                    "path": os.path.join(self.answer_extraction_processing.output_dir, "transformed_data.jsonl"),
                    "format": ".jsonl",
                    "transform": SequenceTransform(
                        [
                            ExtractUsageTransform(model_config),
                        ]
                    ),
                },
            ),
            output_dir=os.path.join(self.log_dir, "final_preeval_data_processing_output"),
        )

        # Configure the evaluation and reporting component for evaluation and dataset level aggregation
        answer_col = "extracted_answer"
        metric_config = MetricConfig(NumericMatch, {"model_output_col": answer_col})
        self.evalreporting_comp = EvalReportingConfig(
            component_type=EvalReporting,
            data_reader_config=DataSetConfig(
                DataReader,
                {
                    "path": os.path.join(self.final_preeval_data_processing.output_dir, "transformed_data.jsonl"),
                    "format": ".jsonl",
                },
            ),
            metric_config=metric_config,
            aggregator_configs=[
                AggregatorConfig(
                    BiLevelCountAggregator,
                    {
                        "column_names": [
                            "NumericMatch_result",
                        ],
                        "first_groupby": "data_repeat_id",
                        "filename_base": "NumericMatch",
                        "normalize": True,
                    },
                ),
                AggregatorConfig(
                    CountAggregator,
                    {
                        "column_names": [
                            "NumericMatch_result",
                        ],
                        "group_by": "Year",
                        "filename_base": "NumericMatch_GroupBy",
                    },
                ),
                AggregatorConfig(
                    BiLevelCountAggregator,
                    {
                        "column_names": [
                            "NumericMatch_result",
                        ],
                        "first_groupby": "ID",
                        "second_groupby": "Part",
                        "filename_base": "NumericMatch_GroupBy_Part",
                        "normalize": True,
                    },
                ),
                AggregatorConfig(
                    BiLevelAggregator,
                    {
                        "column_names": ["usage_completion"],
                        "first_groupby": "ID",
                        "filename_base": "UsageCompletion",
                        "agg_fn": "mean",
                    },
                ),
            ],
            output_dir=os.path.join(self.log_dir, "eval_report"),
        )

        # Aggregate the results by a majority vote
        # First, let us perform majority_vote
        self.data_post_processing_addmv = DataProcessingConfig(
            component_type=DataProcessing,
            data_reader_config=DataSetConfig(
                DataReader,
                {
                    "path": os.path.join(self.final_preeval_data_processing.output_dir, "transformed_data.jsonl"),
                    "format": ".jsonl",
                    "transform": SequenceTransform(
                        [
                            MajorityVoteTransform(id_col="ID", model_output_col=answer_col),
                            ColumnRename(
                                name_mapping={
                                    "model_output": "model_output_onerun",
                                    "majority_vote": "model_output",
                                }
                            ),
                        ]
                    ),
                },
            ),
            output_dir=os.path.join(self.log_dir, "data_addmv_output"),
        )
        # Second, compute numeric match
        self.mv_evalreporting_comp = EvalReportingConfig(
            component_type=EvalReporting,
            data_reader_config=DataSetConfig(
                DataReader,
                {
                    "path": os.path.join(self.data_post_processing_addmv.output_dir, "transformed_data.jsonl"),
                    "format": ".jsonl",
                },
            ),
            metric_config=MetricConfig(NumericMatch),
            aggregator_configs=[
                AggregatorConfig(
                    BiLevelCountAggregator,
                    {
                        "column_names": [
                            "NumericMatch_result",
                        ],
                        "first_groupby": "data_repeat_id",
                        "filename_base": "MajorityVote",
                        "normalize": True,
                    },
                ),
                AggregatorConfig(
                    BiLevelCountAggregator,
                    {
                        "column_names": [
                            "NumericMatch_result",
                        ],
                        "first_groupby": "data_repeat_id",
                        "second_groupby": "Year",
                        "filename_base": "MajorityVote_byyear",
                        "normalize": True,
                    },
                ),
                AggregatorConfig(
                    BiLevelCountAggregator,
                    {
                        "column_names": [
                            "NumericMatch_result",
                        ],
                        "first_groupby": "data_repeat_id",
                        "second_groupby": "Part",
                        "filename_base": "MajorityVote_bypart",
                        "normalize": True,
                    },
                ),
                AggregatorConfig(
                    BiLevelAggregator,
                    {
                        "column_names": ["usage_completion"],
                        "first_groupby": "ID",
                        "filename_base": "UsageCompletion",
                        "agg_fn": "mean",
                    },
                ),
            ],
            output_dir=os.path.join(self.log_dir, "eval_report_majorityVote"),
        )

        self.posteval_data_post_processing_comp = DataProcessingConfig(
            component_type=DataProcessing,
            data_reader_config=DataSetConfig(
                DataReader,
                {
                    "path": os.path.join(self.evalreporting_comp.output_dir, "metric_results.jsonl"),
                    "format": ".jsonl",
                    "transform": SequenceTransform(
                        [
                            CopyColumn(
                                column_name_src="NumericMatch_result",
                                column_name_dst="NumericMatch_result_numeric",
                            ),
                            ReplaceStringsTransform(
                                columns=["NumericMatch_result_numeric"],
                                mapping={"incorrect": "0", "correct": "1", "none": "NaN"},
                                case=False,
                            ),
                        ]
                    ),
                },
            ),
            output_dir=os.path.join(self.log_dir, "posteval_data_post_processing_output"),
        )

        # Aggregate the results by best of n
        # In this case, this is equivalent to taking the max on the numerical column of the metric.
        self.bon_evalreporting_comp = EvalReportingConfig(
            component_type=EvalReporting,
            data_reader_config=DataSetConfig(
                DataReader,
                {
                    "path": os.path.join(self.posteval_data_post_processing_comp.output_dir, "transformed_data.jsonl"),
                    "format": ".jsonl",
                },
            ),
            aggregator_configs=[
                # the first three reports aggregate results by ID and take the best out of N
                AggregatorConfig(
                    BiLevelAggregator,
                    {
                        "column_names": ["NumericMatch_result_numeric"],
                        "first_groupby": "ID",
                        "filename_base": "NumericMatch_BestOfN",
                        "agg_fn": "max",
                    },
                ),
                AggregatorConfig(
                    BiLevelAggregator,
                    {
                        "column_names": ["NumericMatch_result_numeric"],
                        "first_groupby": "ID",
                        "second_groupby": "Year",
                        "filename_base": "NumericMatch_BestOfN_GroupBy_Year",
                        "agg_fn": "max",
                    },
                ),
                AggregatorConfig(
                    BiLevelCountAggregator,
                    {
                        "column_names": [
                            "NumericMatch_result",
                        ],
                        "first_groupby": "ID",
                        "second_groupby": "Part",
                        "filename_base": "NumericMatch_BestOfN_GroupBy_Part",
                        "normalize": True,
                    },
                ),
                AggregatorConfig(
                    BiLevelAggregator,
                    {
                        "column_names": ["usage_completion"],
                        "first_groupby": "ID",
                        "filename_base": "UsageCompletion_BestOfN",
                        "agg_fn": "mean",
                    },
                ),
            ],
            output_dir=os.path.join(self.log_dir, "bestofn_eval_report"),
        )

        self.won_evalreporting_comp = EvalReportingConfig(
            component_type=EvalReporting,
            data_reader_config=DataSetConfig(
                DataReader,
                {
                    "path": os.path.join(self.posteval_data_post_processing_comp.output_dir, "transformed_data.jsonl"),
                    "format": ".jsonl",
                },
            ),
            aggregator_configs=[
                # the first three reports aggregate results by ID and take the best out of N
                AggregatorConfig(
                    BiLevelAggregator,
                    {
                        "column_names": ["NumericMatch_result_numeric"],
                        "first_groupby": "ID",
                        "filename_base": "NumericMatch_WorstOfN",
                        "agg_fn": "min",
                    },
                ),
                AggregatorConfig(
                    BiLevelAggregator,
                    {
                        "column_names": ["NumericMatch_result_numeric"],
                        "first_groupby": "ID",
                        "second_groupby": "Year",
                        "filename_base": "NumericMatch_WorstOfN_GroupBy_Year",
                        "agg_fn": "min",
                    },
                ),
                AggregatorConfig(
                    BiLevelCountAggregator,
                    {
                        "column_names": [
                            "NumericMatch_result",
                        ],
                        "first_groupby": "ID",
                        "second_groupby": "Part",
                        "filename_base": "NumericMatch_WorstOfN_GroupBy_Part",
                        "normalize": True,
                    },
                ),
                AggregatorConfig(
                    BiLevelAggregator,
                    {
                        "column_names": ["usage_completion"],
                        "first_groupby": "ID",
                        "filename_base": "UsageCompletion_WorstOfN",
                        "agg_fn": "mean",
                    },
                ),
            ],
            output_dir=os.path.join(self.log_dir, "worstofn_eval_report"),
        )

        # Configure the pipeline
        return PipelineConfig(
            [
                self.data_processing_comp,
                self.inference_comp,
                self.answer_extraction_processing,
                self.final_preeval_data_processing,
                self.evalreporting_comp,
                self.data_post_processing_addmv,
                self.mv_evalreporting_comp,
                self.posteval_data_post_processing_comp,
                self.bon_evalreporting_comp,
                self.won_evalreporting_comp,
            ],
            self.log_dir,
        )


class AIME2025_PIPELINE(AIME_PIPELINE):
    """Config for running AIME 2025 benchmark.

    This class inherits from AIME_PIPELINE and modifies the data path
    to the 2025 dataset.
    """

    def configure_pipeline(
        self, model_config: ModelConfig, resume_from: str = None, **kwargs: dict[str, Any]
    ) -> PipelineConfig:
        """Configure the pipeline for the AIME 2025 benchmark.

        Args:
            model_config (ModelConfig): The model configuration.
            resume_from (str, optional): The checkpoint path to resume from. Defaults to None.
            **kwargs (dict[str, Any]): Additional keyword arguments.

        Returns:
            PipelineConfig: The pipeline configuration for the AIME 2025 tasks.
        """
        pipeline = super().configure_pipeline(model_config=model_config, resume_from=resume_from, **kwargs)
        self.data_processing_comp.data_reader_config.init_args["path"] = "lchen001/AIME2025"
        return pipeline


class AIME_HYBRIDEXTRACT_PIPELINE(AIME_PIPELINE):
    """Config for running AIME with a hybrid answer extraction.

    This class inherits from AIME_PIPELINE and adds a subpipeline
    for LLM-based answer extraction.
    """

    def configure_pipeline(
        self, model_config: ModelConfig, resume_from: str = None, **kwargs: dict[str, Any]
    ) -> PipelineConfig:
        """Configure the pipeline with an additional LLM-based extraction step.

        Args:
            model_config (ModelConfig): The model configuration.
            resume_from (str, optional): The checkpoint path to resume from. Defaults to None.
            **kwargs (dict[str, Any]): Additional keyword arguments, including
                'llm_extractor_max_concurrent' which defaults to 10.

        Returns:
            PipelineConfig: The pipeline configuration including the LLM extraction subpipeline.
        """
        pipeline = super().configure_pipeline(model_config=model_config, resume_from=resume_from, **kwargs)
        self.llm_extractor_max_concurrent = int(kwargs.get("llm_extractor_max_concurrent", 10))  # Default value is 1
        answer_col = "extracted_answer"
        llm_extraction_subpipeline_conf = LLM_EXTRACTION_SUBPIPELINE_MIXIN()
        self.llm_extraction_subpipeline = llm_extraction_subpipeline_conf.configure_subpipeline(
            extraction_attempt_component=self.answer_extraction_processing,
            extracted_answer_col=answer_col,
            llm_extraction_prompt_template=os.path.join(
                os.path.dirname(__file__),
                "../prompt_templates/aime_templates/extract_aime_answer.jinja",
            ),
            llm_extractor_model_config=OAI_GPT4O_2024_11_20_CONFIG,
            log_dir=self.log_dir,
            llm_extractor_max_concurrent=self.llm_extractor_max_concurrent,
            llm_extractor_answer_transforms=[
                AIMEExtractAnswer(answer_col, answer_col),
            ],
        )

        self.final_preeval_data_processing.data_reader_config.init_args["path"] = os.path.join(
            self.llm_extraction_subpipeline[-1].output_dir, "transformed_data.jsonl"
        )
        return PipelineConfig(
            [self.data_processing_comp, self.inference_comp, self.answer_extraction_processing]
            + self.llm_extraction_subpipeline
            + [
                self.final_preeval_data_processing,
                self.evalreporting_comp,
                self.data_post_processing_addmv,
                self.mv_evalreporting_comp,
                self.posteval_data_post_processing_comp,
                self.bon_evalreporting_comp,
                self.won_evalreporting_comp,
            ],
            self.log_dir,
        )


class AIME2025_HYBRIDEXTRACT_PIPELINE(AIME_HYBRIDEXTRACT_PIPELINE):
    """Config for running AIME 2025 benchmark with a hybrid answer extraction.

    This class inherits from AIME_HYBRIDEXTRACT_PIPELINE and modifies the
    data path to the 2025 dataset.
    """

    def configure_pipeline(
        self, model_config: ModelConfig, resume_from: str = None, **kwargs: dict[str, Any]
    ) -> PipelineConfig:
        """Configure the pipeline with a hybrid answer extraction for the AIME 2025 benchmark.

        Args:
            model_config (ModelConfig): The model configuration.
            resume_from (str, optional): The checkpoint path to resume from. Defaults to None.
            **kwargs (dict[str, Any]): Additional keyword arguments.

        Returns:
            PipelineConfig: The configured pipeline object for AIME 2025 with hybrid extraction.
        """
        pipeline = super().configure_pipeline(model_config=model_config, resume_from=resume_from, **kwargs)
        self.data_processing_comp.data_reader_config.init_args["path"] = "lchen001/AIME2025"
=======
import os
from typing import Any

from eureka_ml_insights.configs import (
    AggregatorConfig,
    DataProcessingConfig,
    DataSetConfig,
    EvalReportingConfig,
    ExperimentConfig,
    InferenceConfig,
    MetricConfig,
    ModelConfig,
    PipelineConfig,
    PromptProcessingConfig,
)
from eureka_ml_insights.configs.model_configs import (
    OAI_GPT4O_2024_11_20_CONFIG,
)
from eureka_ml_insights.core import DataProcessing, Inference, PromptProcessing
from eureka_ml_insights.core.eval_reporting import EvalReporting
from eureka_ml_insights.data_utils import (
    ColumnRename,
    CopyColumn,
    DataReader,
    ExtractUsageTransform,
    HFDataReader,
    ImputeNA,
    MajorityVoteTransform,
    MultiplyTransform,
    RegexTransform,
    ReplaceStringsTransform,
    RunPythonTransform,
    SequenceTransform,
)
from eureka_ml_insights.data_utils.aime_utils import AIMEExtractAnswer
from eureka_ml_insights.data_utils.data import MMDataLoader
from eureka_ml_insights.metrics.aime_metrics import NumericMatch
from eureka_ml_insights.metrics.reports import (
    BiLevelAggregator,
    BiLevelCountAggregator,
    CountAggregator,
)

from .llm_extraction import LLM_EXTRACTION_SUBPIPELINE_MIXIN

# from eureka_ml_insights.data_utils.transform import MajorityVoteTransform


class AIME_PIPELINE(ExperimentConfig):
    """This class specifies the config for running AIME benchmark on any model"""

    def configure_pipeline(
        self, model_config: ModelConfig, resume_from: str = None, **kwargs: dict[str, Any]
    ) -> PipelineConfig:
        self.n_repeats = int(kwargs.get('n_repeat', 1))  # Default value is 1
        self.max_concurrent = int(kwargs.get('max_concurrent', 1))  # Default value is 1
        # data preprocessing
        self.data_processing_comp = PromptProcessingConfig(
            component_type=PromptProcessing,
            data_reader_config=DataSetConfig(
                HFDataReader,
                {
                    "path": "lchen001/AIME1983_2024",
                    "split": "train",
                    "transform": SequenceTransform(
                        [
                            MultiplyTransform(n_repeats=self.n_repeats),
                            ColumnRename(
                                name_mapping={
                                    "Question": "prompt",
                                    "Answer": "ground_truth",
                                }
                            ),
                        ],
                    ),
                },
            ),
            prompt_template_path=os.path.join(
                os.path.dirname(__file__), "../prompt_templates/aime_templates/Template_1clean.jinja"
            ),
            output_dir=os.path.join(self.log_dir, "data_processing_output"),
        )

        # inference component
        self.inference_comp = InferenceConfig(
            component_type=Inference,
            model_config=model_config,
            data_loader_config=DataSetConfig(
                MMDataLoader,
                {
                    "path": os.path.join(self.data_processing_comp.output_dir, "transformed_data.jsonl"),
                },    
            ),
            output_dir=os.path.join(self.log_dir, "inference_result"),
            resume_from=resume_from,
            max_concurrent=self.max_concurrent,
        )
        # post process the response to extract the answer
        self.answer_extraction_processing = DataProcessingConfig(
            component_type=DataProcessing,
            data_reader_config=DataSetConfig(
                DataReader,
                {
                    "path": os.path.join(self.inference_comp.output_dir, "inference_result.jsonl"),
                    "format": ".jsonl",
                    "transform": SequenceTransform(
                        [
                            AIMEExtractAnswer("model_output","extracted_answer"),
                            ImputeNA(columns="extracted_answer", value=""),
                        ]
                    ),
                },
            ),
            output_dir=os.path.join(self.log_dir, "answer_extraction_processing_output"),
        )
        self.final_preeval_data_processing = DataProcessingConfig(
            component_type=DataProcessing,
            data_reader_config=DataSetConfig(
                DataReader,
                {
                    "path": os.path.join(self.answer_extraction_processing.output_dir, "transformed_data.jsonl"),
                    "format": ".jsonl",
                    "transform": SequenceTransform([ExtractUsageTransform(model_config),]),
                },
            ),
            output_dir=os.path.join(self.log_dir, "final_preeval_data_processing_output"),
        )

        # Configure the evaluation and reporting component for evaluation and dataset level aggregation
        answer_col = "extracted_answer"
        metric_config=MetricConfig(NumericMatch, {"model_output_col": answer_col})
        self.evalreporting_comp = EvalReportingConfig(
            component_type=EvalReporting,
            data_reader_config=DataSetConfig(
                DataReader,
                {
                    "path": os.path.join(self.final_preeval_data_processing.output_dir, "transformed_data.jsonl"),
                    "format": ".jsonl",
                },
            ),
            metric_config=metric_config,
            aggregator_configs=[
                AggregatorConfig(
                    BiLevelCountAggregator,
                    {
                        "column_names": [
                            "NumericMatch_result",
                        ],
                        "first_groupby": "data_repeat_id",
                        "filename_base": "NumericMatch",
                        "normalize": True,
                    },
                ),
                AggregatorConfig(
                    CountAggregator,
                    {
                        "column_names": [
                            "NumericMatch_result",
                        ],
                        "group_by": "Year",
                        "filename_base": "NumericMatch_GroupBy",
                    },
                ),
                AggregatorConfig(
                    BiLevelCountAggregator,
                    {
                        "column_names": [
                            "NumericMatch_result",
                        ],
                        "first_groupby": "ID",
                        "second_groupby": "Part",
                        "filename_base": "NumericMatch_GroupBy_Part",
                        "normalize": True,
                    },
                ),
                AggregatorConfig(
                    BiLevelAggregator,
                    {
                        "column_names": ["usage_completion"],
                        "first_groupby": "ID",
                        "filename_base": "UsageCompletion",
                        "agg_fn": "mean",
                    },
                ),
            ],
            output_dir=os.path.join(self.log_dir, "eval_report"),
        )

        # Aggregate the results by a majority vote
        # First, let us perform majority_vote
        self.data_post_processing_addmv = DataProcessingConfig(
            component_type=DataProcessing,
            data_reader_config=DataSetConfig(
                DataReader,
                {
                    "path": os.path.join(self.final_preeval_data_processing.output_dir, "transformed_data.jsonl"),
                    "format": ".jsonl",
                    "transform": SequenceTransform(
                        [
                            MajorityVoteTransform(id_col="ID",model_output_col=answer_col),
                            ColumnRename(
                                name_mapping={
                                    "model_output": "model_output_onerun",
                                    "majority_vote": "model_output",
                                }
                            ),
                        ]
                    ),
                },
            ),
            output_dir=os.path.join(self.log_dir, "data_addmv_output"),
        )
        # Second, compute numeric match
        self.mv_evalreporting_comp = EvalReportingConfig(
            component_type=EvalReporting,
            data_reader_config=DataSetConfig(
                DataReader,
                {
                    "path": os.path.join(self.data_post_processing_addmv.output_dir, "transformed_data.jsonl"),
                    "format": ".jsonl",
                },
            ),
            metric_config=MetricConfig(NumericMatch),
            aggregator_configs=[
                AggregatorConfig(
                    BiLevelCountAggregator,
                    {
                        "column_names": [
                            "NumericMatch_result",
                        ],
                        "first_groupby": "data_repeat_id",
                        "filename_base": "MajorityVote",
                        "normalize": True,
                    },
                ),
                AggregatorConfig(
                    BiLevelCountAggregator,
                    {
                        "column_names": [
                            "NumericMatch_result",
                        ],
                        "first_groupby": "data_repeat_id",
                        "second_groupby": "Year",
                        "filename_base": "MajorityVote_byyear",
                        "normalize": True,
                    },
                ),
                AggregatorConfig(
                    BiLevelCountAggregator,
                    {
                        "column_names": [
                            "NumericMatch_result",
                        ],
                        "first_groupby": "data_repeat_id",
                        "second_groupby": "Part",
                        "filename_base": "MajorityVote_bypart",
                        "normalize": True,
                    },
                ),
                AggregatorConfig(
                    BiLevelAggregator,
                    {
                        "column_names": ["usage_completion"],
                        "first_groupby": "ID",
                        "filename_base": "UsageCompletion",
                        "agg_fn": "mean",
                    },
                ),
            ],
            output_dir=os.path.join(self.log_dir, "eval_report_majorityVote"),
        )

        self.posteval_data_post_processing_comp = DataProcessingConfig(
            component_type=DataProcessing,
            data_reader_config=DataSetConfig(
                DataReader,
                {
                    "path": os.path.join(self.evalreporting_comp.output_dir, "metric_results.jsonl"),
                    "format": ".jsonl",
                    "transform": SequenceTransform(
                        [
                            CopyColumn(
                                column_name_src="NumericMatch_result",
                                column_name_dst="NumericMatch_result_numeric",
                            ),
                            ReplaceStringsTransform(
                                columns=["NumericMatch_result_numeric"],
                                mapping={"incorrect": "0", "correct": "1", "none": "NaN"},
                                case=False,
                            ),
                        ]
                    ),
                },
            ),
            output_dir=os.path.join(self.log_dir, "posteval_data_post_processing_output"),
        )

        # Aggregate the results by best of n
        # In this case, this is equivalent to taking the max on the numerical column of the metric.
        self.bon_evalreporting_comp = EvalReportingConfig(
            component_type=EvalReporting,
            data_reader_config=DataSetConfig(
                DataReader,
                {
                    "path": os.path.join(self.posteval_data_post_processing_comp.output_dir, "transformed_data.jsonl"),
                    "format": ".jsonl",
                },
            ),
            aggregator_configs=[
                # the first three reports aggregate results by ID and take the best out of N
                AggregatorConfig(
                    BiLevelAggregator,
                    {
                        "column_names": ["NumericMatch_result_numeric"],
                        "first_groupby": "ID",
                        "filename_base": "NumericMatch_BestOfN",
                        "agg_fn": "max",
                    },
                ),
                AggregatorConfig(
                    BiLevelAggregator,
                    {
                        "column_names": ["NumericMatch_result_numeric"],
                        "first_groupby": "ID",
                        "second_groupby": "Year",
                        "filename_base": "NumericMatch_BestOfN_GroupBy_Year",
                        "agg_fn": "max",
                    },
                ),
                AggregatorConfig(
                    BiLevelCountAggregator,
                    {
                        "column_names": [
                            "NumericMatch_result",
                        ],
                        "first_groupby": "ID",
                        "second_groupby": "Part",
                        "filename_base": "NumericMatch_BestOfN_GroupBy_Part",
                        "normalize": True,
                    },
                ),
                AggregatorConfig(
                    BiLevelAggregator,
                    {
                        "column_names": ["usage_completion"],
                        "first_groupby": "ID",
                        "filename_base": "UsageCompletion_BestOfN",
                        "agg_fn": "mean",
                    },
                ),
            ],
            output_dir=os.path.join(self.log_dir, "bestofn_eval_report"),
        )

        self.won_evalreporting_comp = EvalReportingConfig(
            component_type=EvalReporting,
            data_reader_config=DataSetConfig(
                DataReader,
                {
                    "path": os.path.join(self.posteval_data_post_processing_comp.output_dir, "transformed_data.jsonl"),
                    "format": ".jsonl",
                },
            ),
            aggregator_configs=[
                # the first three reports aggregate results by ID and take the best out of N
                AggregatorConfig(
                    BiLevelAggregator,
                    {
                        "column_names": ["NumericMatch_result_numeric"],
                        "first_groupby": "ID",
                        "filename_base": "NumericMatch_WorstOfN",
                        "agg_fn": "min",
                    },
                ),
                AggregatorConfig(
                    BiLevelAggregator,
                    {
                        "column_names": ["NumericMatch_result_numeric"],
                        "first_groupby": "ID",
                        "second_groupby": "Year",
                        "filename_base": "NumericMatch_WorstOfN_GroupBy_Year",
                        "agg_fn": "min",
                    },
                ),
                AggregatorConfig(
                    BiLevelCountAggregator,
                    {
                        "column_names": [
                            "NumericMatch_result",
                        ],
                        "first_groupby": "ID",
                        "second_groupby": "Part",
                        "filename_base": "NumericMatch_WorstOfN_GroupBy_Part",
                        "normalize": True,
                    },
                ),
                AggregatorConfig(
                    BiLevelAggregator,
                    {
                        "column_names": ["usage_completion"],
                        "first_groupby": "ID",
                        "filename_base": "UsageCompletion_WorstOfN",
                        "agg_fn": "mean",
                    },
                ),
            ],
            output_dir=os.path.join(self.log_dir, "worstofn_eval_report"),
        )

        # Configure the pipeline
        return PipelineConfig(
            [
                self.data_processing_comp,
                self.inference_comp,
                self.answer_extraction_processing,
                self.final_preeval_data_processing,
                self.evalreporting_comp,
                self.data_post_processing_addmv,
                self.mv_evalreporting_comp,
                self.posteval_data_post_processing_comp,
                self.bon_evalreporting_comp,
                self.won_evalreporting_comp,
            ],
            self.log_dir,
        )

class AIME2025_PIPELINE(AIME_PIPELINE):
    """This class specifies the config for running AIME 2025 benchmark"""

    def configure_pipeline(
        self, model_config: ModelConfig, resume_from: str = None, **kwargs: dict[str, Any]
    ) -> PipelineConfig:
        pipeline = super().configure_pipeline(model_config=model_config, resume_from=resume_from,**kwargs)
        self.data_processing_comp.data_reader_config.init_args["path"] = "lchen001/AIME2025"
        return pipeline
    
class AIME_HYBRIDEXTRACT_PIPELINE(AIME_PIPELINE):
    """This class specifies the config for running AIME with a hybrid answer extraction"""

    def configure_pipeline(
        self, model_config: ModelConfig, resume_from: str = None, **kwargs: dict[str, Any]
    ) -> PipelineConfig:
        pipeline = super().configure_pipeline(model_config=model_config, resume_from=resume_from,**kwargs)
        self.llm_extractor_max_concurrent = int(kwargs.get('llm_extractor_max_concurrent', 10))  # Default value is 1
        answer_col = "extracted_answer"
        llm_extraction_subpipeline_conf = LLM_EXTRACTION_SUBPIPELINE_MIXIN()
        self.llm_extraction_subpipeline = llm_extraction_subpipeline_conf.configure_subpipeline(
            extraction_attempt_component=self.answer_extraction_processing,
            extracted_answer_col=answer_col,
            llm_extraction_prompt_template=os.path.join(
                os.path.dirname(__file__),
                "../prompt_templates/aime_templates/extract_aime_answer.jinja",
            ),
            llm_extractor_model_config=OAI_GPT4O_2024_11_20_CONFIG,
            log_dir=self.log_dir,
            llm_extractor_max_concurrent=self.llm_extractor_max_concurrent,
            llm_extractor_answer_transforms=[
                AIMEExtractAnswer(answer_col,answer_col),
            ],
        )

        self.final_preeval_data_processing.data_reader_config.init_args["path"] = os.path.join(
            self.llm_extraction_subpipeline[-1].output_dir, "transformed_data.jsonl")
        return PipelineConfig(
            [
                self.data_processing_comp,
                self.inference_comp,
                self.answer_extraction_processing]+
            self.llm_extraction_subpipeline+
            [    self.final_preeval_data_processing,
                self.evalreporting_comp,
                self.data_post_processing_addmv,
                self.mv_evalreporting_comp,
                self.posteval_data_post_processing_comp,
                self.bon_evalreporting_comp,
                self.won_evalreporting_comp
            ],
            self.log_dir,
        )
    
class AIME2025_HYBRIDEXTRACT_PIPELINE(AIME_HYBRIDEXTRACT_PIPELINE):
    """This class specifies the config for running AIME 2025 benchmark"""

    def configure_pipeline(
        self, model_config: ModelConfig, resume_from: str = None, **kwargs: dict[str, Any]
    ) -> PipelineConfig:
        pipeline = super().configure_pipeline(model_config=model_config, resume_from=resume_from,**kwargs)
        self.data_processing_comp.data_reader_config.init_args["path"] = "lchen001/AIME2025"
>>>>>>> 01d21fee
        return pipeline<|MERGE_RESOLUTION|>--- conflicted
+++ resolved
@@ -1,1046 +1,489 @@
-<<<<<<< HEAD
-"""This module defines pipeline configurations for running AIME benchmarks.
-
-It includes classes for standard, year-based, and hybrid extraction pipelines. 
-Each class provides a configure_pipeline method to define the 
-data processing, inference, extraction, and evaluation components.
-"""
-
-import os
-from typing import Any
-
-from eureka_ml_insights.configs import (
-    AggregatorConfig,
-    DataProcessingConfig,
-    DataSetConfig,
-    EvalReportingConfig,
-    ExperimentConfig,
-    InferenceConfig,
-    MetricConfig,
-    ModelConfig,
-    PipelineConfig,
-    PromptProcessingConfig,
-)
-from eureka_ml_insights.configs.model_configs import (
-    OAI_GPT4O_2024_11_20_CONFIG,
-)
-from eureka_ml_insights.core import DataProcessing, Inference, PromptProcessing
-from eureka_ml_insights.core.eval_reporting import EvalReporting
-from eureka_ml_insights.data_utils import (
-    ColumnRename,
-    CopyColumn,
-    DataReader,
-    ExtractUsageTransform,
-    HFDataReader,
-    ImputeNA,
-    MajorityVoteTransform,
-    MultiplyTransform,
-    ReplaceStringsTransform,
-    SequenceTransform,
-)
-from eureka_ml_insights.data_utils.aime_utils import AIMEExtractAnswer
-from eureka_ml_insights.data_utils.data import DataLoader
-from eureka_ml_insights.metrics.aime_metrics import NumericMatch
-from eureka_ml_insights.metrics.reports import (
-    BiLevelAggregator,
-    BiLevelCountAggregator,
-    CountAggregator,
-)
-
-from .llm_extraction import LLM_EXTRACTION_SUBPIPELINE_MIXIN
-
-
-class AIME_PIPELINE(ExperimentConfig):
-    """Config for running AIME benchmark on any model.
-
-    This class inherits from ExperimentConfig and defines the pipeline configuration
-    for the AIME tasks, including data processing, inference, extraction, and
-    evaluation.
-    """
-
-    def configure_pipeline(
-        self, model_config: ModelConfig, resume_from: str = None, **kwargs: dict[str, Any]
-    ) -> PipelineConfig:
-        """Configure the pipeline for the AIME benchmark.
-
-        Args:
-            model_config (ModelConfig): The model configuration.
-            resume_from (str, optional): The checkpoint path to resume from. Defaults to None.
-            **kwargs (dict[str, Any]): Additional keyword arguments such as
-                'n_repeat' (int) and 'max_concurrent' (int).
-
-        Returns:
-            PipelineConfig: The pipeline configuration containing all components.
-        """
-        self.n_repeats = int(kwargs.get("n_repeat", 1))  # Default value is 1
-        self.max_concurrent = int(kwargs.get("max_concurrent", 1))  # Default value is 1
-        # data preprocessing
-        self.data_processing_comp = PromptProcessingConfig(
-            component_type=PromptProcessing,
-            data_reader_config=DataSetConfig(
-                HFDataReader,
-                {
-                    "path": "lchen001/AIME1983_2024",
-                    "split": "train",
-                    "transform": SequenceTransform(
-                        [
-                            MultiplyTransform(n_repeats=self.n_repeats),
-                            ColumnRename(
-                                name_mapping={
-                                    "Question": "prompt",
-                                    "Answer": "ground_truth",
-                                }
-                            ),
-                        ],
-                    ),
-                },
-            ),
-            prompt_template_path=os.path.join(
-                os.path.dirname(__file__), "../prompt_templates/aime_templates/Template_1clean.jinja"
-            ),
-            output_dir=os.path.join(self.log_dir, "data_processing_output"),
-        )
-
-        # inference component
-        self.inference_comp = InferenceConfig(
-            component_type=Inference,
-            model_config=model_config,
-            data_loader_config=DataSetConfig(
-                DataLoader,
-                {"path": os.path.join(self.data_processing_comp.output_dir, "transformed_data.jsonl")},
-            ),
-            output_dir=os.path.join(self.log_dir, "inference_result"),
-            resume_from=resume_from,
-            max_concurrent=self.max_concurrent,
-        )
-        # post process the response to extract the answer
-        self.answer_extraction_processing = DataProcessingConfig(
-            component_type=DataProcessing,
-            data_reader_config=DataSetConfig(
-                DataReader,
-                {
-                    "path": os.path.join(self.inference_comp.output_dir, "inference_result.jsonl"),
-                    "format": ".jsonl",
-                    "transform": SequenceTransform(
-                        [
-                            AIMEExtractAnswer("model_output", "extracted_answer"),
-                            ImputeNA(columns="extracted_answer", value=""),
-                        ]
-                    ),
-                },
-            ),
-            output_dir=os.path.join(self.log_dir, "answer_extraction_processing_output"),
-        )
-        self.final_preeval_data_processing = DataProcessingConfig(
-            component_type=DataProcessing,
-            data_reader_config=DataSetConfig(
-                DataReader,
-                {
-                    "path": os.path.join(self.answer_extraction_processing.output_dir, "transformed_data.jsonl"),
-                    "format": ".jsonl",
-                    "transform": SequenceTransform(
-                        [
-                            ExtractUsageTransform(model_config),
-                        ]
-                    ),
-                },
-            ),
-            output_dir=os.path.join(self.log_dir, "final_preeval_data_processing_output"),
-        )
-
-        # Configure the evaluation and reporting component for evaluation and dataset level aggregation
-        answer_col = "extracted_answer"
-        metric_config = MetricConfig(NumericMatch, {"model_output_col": answer_col})
-        self.evalreporting_comp = EvalReportingConfig(
-            component_type=EvalReporting,
-            data_reader_config=DataSetConfig(
-                DataReader,
-                {
-                    "path": os.path.join(self.final_preeval_data_processing.output_dir, "transformed_data.jsonl"),
-                    "format": ".jsonl",
-                },
-            ),
-            metric_config=metric_config,
-            aggregator_configs=[
-                AggregatorConfig(
-                    BiLevelCountAggregator,
-                    {
-                        "column_names": [
-                            "NumericMatch_result",
-                        ],
-                        "first_groupby": "data_repeat_id",
-                        "filename_base": "NumericMatch",
-                        "normalize": True,
-                    },
-                ),
-                AggregatorConfig(
-                    CountAggregator,
-                    {
-                        "column_names": [
-                            "NumericMatch_result",
-                        ],
-                        "group_by": "Year",
-                        "filename_base": "NumericMatch_GroupBy",
-                    },
-                ),
-                AggregatorConfig(
-                    BiLevelCountAggregator,
-                    {
-                        "column_names": [
-                            "NumericMatch_result",
-                        ],
-                        "first_groupby": "ID",
-                        "second_groupby": "Part",
-                        "filename_base": "NumericMatch_GroupBy_Part",
-                        "normalize": True,
-                    },
-                ),
-                AggregatorConfig(
-                    BiLevelAggregator,
-                    {
-                        "column_names": ["usage_completion"],
-                        "first_groupby": "ID",
-                        "filename_base": "UsageCompletion",
-                        "agg_fn": "mean",
-                    },
-                ),
-            ],
-            output_dir=os.path.join(self.log_dir, "eval_report"),
-        )
-
-        # Aggregate the results by a majority vote
-        # First, let us perform majority_vote
-        self.data_post_processing_addmv = DataProcessingConfig(
-            component_type=DataProcessing,
-            data_reader_config=DataSetConfig(
-                DataReader,
-                {
-                    "path": os.path.join(self.final_preeval_data_processing.output_dir, "transformed_data.jsonl"),
-                    "format": ".jsonl",
-                    "transform": SequenceTransform(
-                        [
-                            MajorityVoteTransform(id_col="ID", model_output_col=answer_col),
-                            ColumnRename(
-                                name_mapping={
-                                    "model_output": "model_output_onerun",
-                                    "majority_vote": "model_output",
-                                }
-                            ),
-                        ]
-                    ),
-                },
-            ),
-            output_dir=os.path.join(self.log_dir, "data_addmv_output"),
-        )
-        # Second, compute numeric match
-        self.mv_evalreporting_comp = EvalReportingConfig(
-            component_type=EvalReporting,
-            data_reader_config=DataSetConfig(
-                DataReader,
-                {
-                    "path": os.path.join(self.data_post_processing_addmv.output_dir, "transformed_data.jsonl"),
-                    "format": ".jsonl",
-                },
-            ),
-            metric_config=MetricConfig(NumericMatch),
-            aggregator_configs=[
-                AggregatorConfig(
-                    BiLevelCountAggregator,
-                    {
-                        "column_names": [
-                            "NumericMatch_result",
-                        ],
-                        "first_groupby": "data_repeat_id",
-                        "filename_base": "MajorityVote",
-                        "normalize": True,
-                    },
-                ),
-                AggregatorConfig(
-                    BiLevelCountAggregator,
-                    {
-                        "column_names": [
-                            "NumericMatch_result",
-                        ],
-                        "first_groupby": "data_repeat_id",
-                        "second_groupby": "Year",
-                        "filename_base": "MajorityVote_byyear",
-                        "normalize": True,
-                    },
-                ),
-                AggregatorConfig(
-                    BiLevelCountAggregator,
-                    {
-                        "column_names": [
-                            "NumericMatch_result",
-                        ],
-                        "first_groupby": "data_repeat_id",
-                        "second_groupby": "Part",
-                        "filename_base": "MajorityVote_bypart",
-                        "normalize": True,
-                    },
-                ),
-                AggregatorConfig(
-                    BiLevelAggregator,
-                    {
-                        "column_names": ["usage_completion"],
-                        "first_groupby": "ID",
-                        "filename_base": "UsageCompletion",
-                        "agg_fn": "mean",
-                    },
-                ),
-            ],
-            output_dir=os.path.join(self.log_dir, "eval_report_majorityVote"),
-        )
-
-        self.posteval_data_post_processing_comp = DataProcessingConfig(
-            component_type=DataProcessing,
-            data_reader_config=DataSetConfig(
-                DataReader,
-                {
-                    "path": os.path.join(self.evalreporting_comp.output_dir, "metric_results.jsonl"),
-                    "format": ".jsonl",
-                    "transform": SequenceTransform(
-                        [
-                            CopyColumn(
-                                column_name_src="NumericMatch_result",
-                                column_name_dst="NumericMatch_result_numeric",
-                            ),
-                            ReplaceStringsTransform(
-                                columns=["NumericMatch_result_numeric"],
-                                mapping={"incorrect": "0", "correct": "1", "none": "NaN"},
-                                case=False,
-                            ),
-                        ]
-                    ),
-                },
-            ),
-            output_dir=os.path.join(self.log_dir, "posteval_data_post_processing_output"),
-        )
-
-        # Aggregate the results by best of n
-        # In this case, this is equivalent to taking the max on the numerical column of the metric.
-        self.bon_evalreporting_comp = EvalReportingConfig(
-            component_type=EvalReporting,
-            data_reader_config=DataSetConfig(
-                DataReader,
-                {
-                    "path": os.path.join(self.posteval_data_post_processing_comp.output_dir, "transformed_data.jsonl"),
-                    "format": ".jsonl",
-                },
-            ),
-            aggregator_configs=[
-                # the first three reports aggregate results by ID and take the best out of N
-                AggregatorConfig(
-                    BiLevelAggregator,
-                    {
-                        "column_names": ["NumericMatch_result_numeric"],
-                        "first_groupby": "ID",
-                        "filename_base": "NumericMatch_BestOfN",
-                        "agg_fn": "max",
-                    },
-                ),
-                AggregatorConfig(
-                    BiLevelAggregator,
-                    {
-                        "column_names": ["NumericMatch_result_numeric"],
-                        "first_groupby": "ID",
-                        "second_groupby": "Year",
-                        "filename_base": "NumericMatch_BestOfN_GroupBy_Year",
-                        "agg_fn": "max",
-                    },
-                ),
-                AggregatorConfig(
-                    BiLevelCountAggregator,
-                    {
-                        "column_names": [
-                            "NumericMatch_result",
-                        ],
-                        "first_groupby": "ID",
-                        "second_groupby": "Part",
-                        "filename_base": "NumericMatch_BestOfN_GroupBy_Part",
-                        "normalize": True,
-                    },
-                ),
-                AggregatorConfig(
-                    BiLevelAggregator,
-                    {
-                        "column_names": ["usage_completion"],
-                        "first_groupby": "ID",
-                        "filename_base": "UsageCompletion_BestOfN",
-                        "agg_fn": "mean",
-                    },
-                ),
-            ],
-            output_dir=os.path.join(self.log_dir, "bestofn_eval_report"),
-        )
-
-        self.won_evalreporting_comp = EvalReportingConfig(
-            component_type=EvalReporting,
-            data_reader_config=DataSetConfig(
-                DataReader,
-                {
-                    "path": os.path.join(self.posteval_data_post_processing_comp.output_dir, "transformed_data.jsonl"),
-                    "format": ".jsonl",
-                },
-            ),
-            aggregator_configs=[
-                # the first three reports aggregate results by ID and take the best out of N
-                AggregatorConfig(
-                    BiLevelAggregator,
-                    {
-                        "column_names": ["NumericMatch_result_numeric"],
-                        "first_groupby": "ID",
-                        "filename_base": "NumericMatch_WorstOfN",
-                        "agg_fn": "min",
-                    },
-                ),
-                AggregatorConfig(
-                    BiLevelAggregator,
-                    {
-                        "column_names": ["NumericMatch_result_numeric"],
-                        "first_groupby": "ID",
-                        "second_groupby": "Year",
-                        "filename_base": "NumericMatch_WorstOfN_GroupBy_Year",
-                        "agg_fn": "min",
-                    },
-                ),
-                AggregatorConfig(
-                    BiLevelCountAggregator,
-                    {
-                        "column_names": [
-                            "NumericMatch_result",
-                        ],
-                        "first_groupby": "ID",
-                        "second_groupby": "Part",
-                        "filename_base": "NumericMatch_WorstOfN_GroupBy_Part",
-                        "normalize": True,
-                    },
-                ),
-                AggregatorConfig(
-                    BiLevelAggregator,
-                    {
-                        "column_names": ["usage_completion"],
-                        "first_groupby": "ID",
-                        "filename_base": "UsageCompletion_WorstOfN",
-                        "agg_fn": "mean",
-                    },
-                ),
-            ],
-            output_dir=os.path.join(self.log_dir, "worstofn_eval_report"),
-        )
-
-        # Configure the pipeline
-        return PipelineConfig(
-            [
-                self.data_processing_comp,
-                self.inference_comp,
-                self.answer_extraction_processing,
-                self.final_preeval_data_processing,
-                self.evalreporting_comp,
-                self.data_post_processing_addmv,
-                self.mv_evalreporting_comp,
-                self.posteval_data_post_processing_comp,
-                self.bon_evalreporting_comp,
-                self.won_evalreporting_comp,
-            ],
-            self.log_dir,
-        )
-
-
-class AIME2025_PIPELINE(AIME_PIPELINE):
-    """Config for running AIME 2025 benchmark.
-
-    This class inherits from AIME_PIPELINE and modifies the data path
-    to the 2025 dataset.
-    """
-
-    def configure_pipeline(
-        self, model_config: ModelConfig, resume_from: str = None, **kwargs: dict[str, Any]
-    ) -> PipelineConfig:
-        """Configure the pipeline for the AIME 2025 benchmark.
-
-        Args:
-            model_config (ModelConfig): The model configuration.
-            resume_from (str, optional): The checkpoint path to resume from. Defaults to None.
-            **kwargs (dict[str, Any]): Additional keyword arguments.
-
-        Returns:
-            PipelineConfig: The pipeline configuration for the AIME 2025 tasks.
-        """
-        pipeline = super().configure_pipeline(model_config=model_config, resume_from=resume_from, **kwargs)
-        self.data_processing_comp.data_reader_config.init_args["path"] = "lchen001/AIME2025"
-        return pipeline
-
-
-class AIME_HYBRIDEXTRACT_PIPELINE(AIME_PIPELINE):
-    """Config for running AIME with a hybrid answer extraction.
-
-    This class inherits from AIME_PIPELINE and adds a subpipeline
-    for LLM-based answer extraction.
-    """
-
-    def configure_pipeline(
-        self, model_config: ModelConfig, resume_from: str = None, **kwargs: dict[str, Any]
-    ) -> PipelineConfig:
-        """Configure the pipeline with an additional LLM-based extraction step.
-
-        Args:
-            model_config (ModelConfig): The model configuration.
-            resume_from (str, optional): The checkpoint path to resume from. Defaults to None.
-            **kwargs (dict[str, Any]): Additional keyword arguments, including
-                'llm_extractor_max_concurrent' which defaults to 10.
-
-        Returns:
-            PipelineConfig: The pipeline configuration including the LLM extraction subpipeline.
-        """
-        pipeline = super().configure_pipeline(model_config=model_config, resume_from=resume_from, **kwargs)
-        self.llm_extractor_max_concurrent = int(kwargs.get("llm_extractor_max_concurrent", 10))  # Default value is 1
-        answer_col = "extracted_answer"
-        llm_extraction_subpipeline_conf = LLM_EXTRACTION_SUBPIPELINE_MIXIN()
-        self.llm_extraction_subpipeline = llm_extraction_subpipeline_conf.configure_subpipeline(
-            extraction_attempt_component=self.answer_extraction_processing,
-            extracted_answer_col=answer_col,
-            llm_extraction_prompt_template=os.path.join(
-                os.path.dirname(__file__),
-                "../prompt_templates/aime_templates/extract_aime_answer.jinja",
-            ),
-            llm_extractor_model_config=OAI_GPT4O_2024_11_20_CONFIG,
-            log_dir=self.log_dir,
-            llm_extractor_max_concurrent=self.llm_extractor_max_concurrent,
-            llm_extractor_answer_transforms=[
-                AIMEExtractAnswer(answer_col, answer_col),
-            ],
-        )
-
-        self.final_preeval_data_processing.data_reader_config.init_args["path"] = os.path.join(
-            self.llm_extraction_subpipeline[-1].output_dir, "transformed_data.jsonl"
-        )
-        return PipelineConfig(
-            [self.data_processing_comp, self.inference_comp, self.answer_extraction_processing]
-            + self.llm_extraction_subpipeline
-            + [
-                self.final_preeval_data_processing,
-                self.evalreporting_comp,
-                self.data_post_processing_addmv,
-                self.mv_evalreporting_comp,
-                self.posteval_data_post_processing_comp,
-                self.bon_evalreporting_comp,
-                self.won_evalreporting_comp,
-            ],
-            self.log_dir,
-        )
-
-
-class AIME2025_HYBRIDEXTRACT_PIPELINE(AIME_HYBRIDEXTRACT_PIPELINE):
-    """Config for running AIME 2025 benchmark with a hybrid answer extraction.
-
-    This class inherits from AIME_HYBRIDEXTRACT_PIPELINE and modifies the
-    data path to the 2025 dataset.
-    """
-
-    def configure_pipeline(
-        self, model_config: ModelConfig, resume_from: str = None, **kwargs: dict[str, Any]
-    ) -> PipelineConfig:
-        """Configure the pipeline with a hybrid answer extraction for the AIME 2025 benchmark.
-
-        Args:
-            model_config (ModelConfig): The model configuration.
-            resume_from (str, optional): The checkpoint path to resume from. Defaults to None.
-            **kwargs (dict[str, Any]): Additional keyword arguments.
-
-        Returns:
-            PipelineConfig: The configured pipeline object for AIME 2025 with hybrid extraction.
-        """
-        pipeline = super().configure_pipeline(model_config=model_config, resume_from=resume_from, **kwargs)
-        self.data_processing_comp.data_reader_config.init_args["path"] = "lchen001/AIME2025"
-=======
-import os
-from typing import Any
-
-from eureka_ml_insights.configs import (
-    AggregatorConfig,
-    DataProcessingConfig,
-    DataSetConfig,
-    EvalReportingConfig,
-    ExperimentConfig,
-    InferenceConfig,
-    MetricConfig,
-    ModelConfig,
-    PipelineConfig,
-    PromptProcessingConfig,
-)
-from eureka_ml_insights.configs.model_configs import (
-    OAI_GPT4O_2024_11_20_CONFIG,
-)
-from eureka_ml_insights.core import DataProcessing, Inference, PromptProcessing
-from eureka_ml_insights.core.eval_reporting import EvalReporting
-from eureka_ml_insights.data_utils import (
-    ColumnRename,
-    CopyColumn,
-    DataReader,
-    ExtractUsageTransform,
-    HFDataReader,
-    ImputeNA,
-    MajorityVoteTransform,
-    MultiplyTransform,
-    RegexTransform,
-    ReplaceStringsTransform,
-    RunPythonTransform,
-    SequenceTransform,
-)
-from eureka_ml_insights.data_utils.aime_utils import AIMEExtractAnswer
-from eureka_ml_insights.data_utils.data import MMDataLoader
-from eureka_ml_insights.metrics.aime_metrics import NumericMatch
-from eureka_ml_insights.metrics.reports import (
-    BiLevelAggregator,
-    BiLevelCountAggregator,
-    CountAggregator,
-)
-
-from .llm_extraction import LLM_EXTRACTION_SUBPIPELINE_MIXIN
-
-# from eureka_ml_insights.data_utils.transform import MajorityVoteTransform
-
-
-class AIME_PIPELINE(ExperimentConfig):
-    """This class specifies the config for running AIME benchmark on any model"""
-
-    def configure_pipeline(
-        self, model_config: ModelConfig, resume_from: str = None, **kwargs: dict[str, Any]
-    ) -> PipelineConfig:
-        self.n_repeats = int(kwargs.get('n_repeat', 1))  # Default value is 1
-        self.max_concurrent = int(kwargs.get('max_concurrent', 1))  # Default value is 1
-        # data preprocessing
-        self.data_processing_comp = PromptProcessingConfig(
-            component_type=PromptProcessing,
-            data_reader_config=DataSetConfig(
-                HFDataReader,
-                {
-                    "path": "lchen001/AIME1983_2024",
-                    "split": "train",
-                    "transform": SequenceTransform(
-                        [
-                            MultiplyTransform(n_repeats=self.n_repeats),
-                            ColumnRename(
-                                name_mapping={
-                                    "Question": "prompt",
-                                    "Answer": "ground_truth",
-                                }
-                            ),
-                        ],
-                    ),
-                },
-            ),
-            prompt_template_path=os.path.join(
-                os.path.dirname(__file__), "../prompt_templates/aime_templates/Template_1clean.jinja"
-            ),
-            output_dir=os.path.join(self.log_dir, "data_processing_output"),
-        )
-
-        # inference component
-        self.inference_comp = InferenceConfig(
-            component_type=Inference,
-            model_config=model_config,
-            data_loader_config=DataSetConfig(
-                MMDataLoader,
-                {
-                    "path": os.path.join(self.data_processing_comp.output_dir, "transformed_data.jsonl"),
-                },    
-            ),
-            output_dir=os.path.join(self.log_dir, "inference_result"),
-            resume_from=resume_from,
-            max_concurrent=self.max_concurrent,
-        )
-        # post process the response to extract the answer
-        self.answer_extraction_processing = DataProcessingConfig(
-            component_type=DataProcessing,
-            data_reader_config=DataSetConfig(
-                DataReader,
-                {
-                    "path": os.path.join(self.inference_comp.output_dir, "inference_result.jsonl"),
-                    "format": ".jsonl",
-                    "transform": SequenceTransform(
-                        [
-                            AIMEExtractAnswer("model_output","extracted_answer"),
-                            ImputeNA(columns="extracted_answer", value=""),
-                        ]
-                    ),
-                },
-            ),
-            output_dir=os.path.join(self.log_dir, "answer_extraction_processing_output"),
-        )
-        self.final_preeval_data_processing = DataProcessingConfig(
-            component_type=DataProcessing,
-            data_reader_config=DataSetConfig(
-                DataReader,
-                {
-                    "path": os.path.join(self.answer_extraction_processing.output_dir, "transformed_data.jsonl"),
-                    "format": ".jsonl",
-                    "transform": SequenceTransform([ExtractUsageTransform(model_config),]),
-                },
-            ),
-            output_dir=os.path.join(self.log_dir, "final_preeval_data_processing_output"),
-        )
-
-        # Configure the evaluation and reporting component for evaluation and dataset level aggregation
-        answer_col = "extracted_answer"
-        metric_config=MetricConfig(NumericMatch, {"model_output_col": answer_col})
-        self.evalreporting_comp = EvalReportingConfig(
-            component_type=EvalReporting,
-            data_reader_config=DataSetConfig(
-                DataReader,
-                {
-                    "path": os.path.join(self.final_preeval_data_processing.output_dir, "transformed_data.jsonl"),
-                    "format": ".jsonl",
-                },
-            ),
-            metric_config=metric_config,
-            aggregator_configs=[
-                AggregatorConfig(
-                    BiLevelCountAggregator,
-                    {
-                        "column_names": [
-                            "NumericMatch_result",
-                        ],
-                        "first_groupby": "data_repeat_id",
-                        "filename_base": "NumericMatch",
-                        "normalize": True,
-                    },
-                ),
-                AggregatorConfig(
-                    CountAggregator,
-                    {
-                        "column_names": [
-                            "NumericMatch_result",
-                        ],
-                        "group_by": "Year",
-                        "filename_base": "NumericMatch_GroupBy",
-                    },
-                ),
-                AggregatorConfig(
-                    BiLevelCountAggregator,
-                    {
-                        "column_names": [
-                            "NumericMatch_result",
-                        ],
-                        "first_groupby": "ID",
-                        "second_groupby": "Part",
-                        "filename_base": "NumericMatch_GroupBy_Part",
-                        "normalize": True,
-                    },
-                ),
-                AggregatorConfig(
-                    BiLevelAggregator,
-                    {
-                        "column_names": ["usage_completion"],
-                        "first_groupby": "ID",
-                        "filename_base": "UsageCompletion",
-                        "agg_fn": "mean",
-                    },
-                ),
-            ],
-            output_dir=os.path.join(self.log_dir, "eval_report"),
-        )
-
-        # Aggregate the results by a majority vote
-        # First, let us perform majority_vote
-        self.data_post_processing_addmv = DataProcessingConfig(
-            component_type=DataProcessing,
-            data_reader_config=DataSetConfig(
-                DataReader,
-                {
-                    "path": os.path.join(self.final_preeval_data_processing.output_dir, "transformed_data.jsonl"),
-                    "format": ".jsonl",
-                    "transform": SequenceTransform(
-                        [
-                            MajorityVoteTransform(id_col="ID",model_output_col=answer_col),
-                            ColumnRename(
-                                name_mapping={
-                                    "model_output": "model_output_onerun",
-                                    "majority_vote": "model_output",
-                                }
-                            ),
-                        ]
-                    ),
-                },
-            ),
-            output_dir=os.path.join(self.log_dir, "data_addmv_output"),
-        )
-        # Second, compute numeric match
-        self.mv_evalreporting_comp = EvalReportingConfig(
-            component_type=EvalReporting,
-            data_reader_config=DataSetConfig(
-                DataReader,
-                {
-                    "path": os.path.join(self.data_post_processing_addmv.output_dir, "transformed_data.jsonl"),
-                    "format": ".jsonl",
-                },
-            ),
-            metric_config=MetricConfig(NumericMatch),
-            aggregator_configs=[
-                AggregatorConfig(
-                    BiLevelCountAggregator,
-                    {
-                        "column_names": [
-                            "NumericMatch_result",
-                        ],
-                        "first_groupby": "data_repeat_id",
-                        "filename_base": "MajorityVote",
-                        "normalize": True,
-                    },
-                ),
-                AggregatorConfig(
-                    BiLevelCountAggregator,
-                    {
-                        "column_names": [
-                            "NumericMatch_result",
-                        ],
-                        "first_groupby": "data_repeat_id",
-                        "second_groupby": "Year",
-                        "filename_base": "MajorityVote_byyear",
-                        "normalize": True,
-                    },
-                ),
-                AggregatorConfig(
-                    BiLevelCountAggregator,
-                    {
-                        "column_names": [
-                            "NumericMatch_result",
-                        ],
-                        "first_groupby": "data_repeat_id",
-                        "second_groupby": "Part",
-                        "filename_base": "MajorityVote_bypart",
-                        "normalize": True,
-                    },
-                ),
-                AggregatorConfig(
-                    BiLevelAggregator,
-                    {
-                        "column_names": ["usage_completion"],
-                        "first_groupby": "ID",
-                        "filename_base": "UsageCompletion",
-                        "agg_fn": "mean",
-                    },
-                ),
-            ],
-            output_dir=os.path.join(self.log_dir, "eval_report_majorityVote"),
-        )
-
-        self.posteval_data_post_processing_comp = DataProcessingConfig(
-            component_type=DataProcessing,
-            data_reader_config=DataSetConfig(
-                DataReader,
-                {
-                    "path": os.path.join(self.evalreporting_comp.output_dir, "metric_results.jsonl"),
-                    "format": ".jsonl",
-                    "transform": SequenceTransform(
-                        [
-                            CopyColumn(
-                                column_name_src="NumericMatch_result",
-                                column_name_dst="NumericMatch_result_numeric",
-                            ),
-                            ReplaceStringsTransform(
-                                columns=["NumericMatch_result_numeric"],
-                                mapping={"incorrect": "0", "correct": "1", "none": "NaN"},
-                                case=False,
-                            ),
-                        ]
-                    ),
-                },
-            ),
-            output_dir=os.path.join(self.log_dir, "posteval_data_post_processing_output"),
-        )
-
-        # Aggregate the results by best of n
-        # In this case, this is equivalent to taking the max on the numerical column of the metric.
-        self.bon_evalreporting_comp = EvalReportingConfig(
-            component_type=EvalReporting,
-            data_reader_config=DataSetConfig(
-                DataReader,
-                {
-                    "path": os.path.join(self.posteval_data_post_processing_comp.output_dir, "transformed_data.jsonl"),
-                    "format": ".jsonl",
-                },
-            ),
-            aggregator_configs=[
-                # the first three reports aggregate results by ID and take the best out of N
-                AggregatorConfig(
-                    BiLevelAggregator,
-                    {
-                        "column_names": ["NumericMatch_result_numeric"],
-                        "first_groupby": "ID",
-                        "filename_base": "NumericMatch_BestOfN",
-                        "agg_fn": "max",
-                    },
-                ),
-                AggregatorConfig(
-                    BiLevelAggregator,
-                    {
-                        "column_names": ["NumericMatch_result_numeric"],
-                        "first_groupby": "ID",
-                        "second_groupby": "Year",
-                        "filename_base": "NumericMatch_BestOfN_GroupBy_Year",
-                        "agg_fn": "max",
-                    },
-                ),
-                AggregatorConfig(
-                    BiLevelCountAggregator,
-                    {
-                        "column_names": [
-                            "NumericMatch_result",
-                        ],
-                        "first_groupby": "ID",
-                        "second_groupby": "Part",
-                        "filename_base": "NumericMatch_BestOfN_GroupBy_Part",
-                        "normalize": True,
-                    },
-                ),
-                AggregatorConfig(
-                    BiLevelAggregator,
-                    {
-                        "column_names": ["usage_completion"],
-                        "first_groupby": "ID",
-                        "filename_base": "UsageCompletion_BestOfN",
-                        "agg_fn": "mean",
-                    },
-                ),
-            ],
-            output_dir=os.path.join(self.log_dir, "bestofn_eval_report"),
-        )
-
-        self.won_evalreporting_comp = EvalReportingConfig(
-            component_type=EvalReporting,
-            data_reader_config=DataSetConfig(
-                DataReader,
-                {
-                    "path": os.path.join(self.posteval_data_post_processing_comp.output_dir, "transformed_data.jsonl"),
-                    "format": ".jsonl",
-                },
-            ),
-            aggregator_configs=[
-                # the first three reports aggregate results by ID and take the best out of N
-                AggregatorConfig(
-                    BiLevelAggregator,
-                    {
-                        "column_names": ["NumericMatch_result_numeric"],
-                        "first_groupby": "ID",
-                        "filename_base": "NumericMatch_WorstOfN",
-                        "agg_fn": "min",
-                    },
-                ),
-                AggregatorConfig(
-                    BiLevelAggregator,
-                    {
-                        "column_names": ["NumericMatch_result_numeric"],
-                        "first_groupby": "ID",
-                        "second_groupby": "Year",
-                        "filename_base": "NumericMatch_WorstOfN_GroupBy_Year",
-                        "agg_fn": "min",
-                    },
-                ),
-                AggregatorConfig(
-                    BiLevelCountAggregator,
-                    {
-                        "column_names": [
-                            "NumericMatch_result",
-                        ],
-                        "first_groupby": "ID",
-                        "second_groupby": "Part",
-                        "filename_base": "NumericMatch_WorstOfN_GroupBy_Part",
-                        "normalize": True,
-                    },
-                ),
-                AggregatorConfig(
-                    BiLevelAggregator,
-                    {
-                        "column_names": ["usage_completion"],
-                        "first_groupby": "ID",
-                        "filename_base": "UsageCompletion_WorstOfN",
-                        "agg_fn": "mean",
-                    },
-                ),
-            ],
-            output_dir=os.path.join(self.log_dir, "worstofn_eval_report"),
-        )
-
-        # Configure the pipeline
-        return PipelineConfig(
-            [
-                self.data_processing_comp,
-                self.inference_comp,
-                self.answer_extraction_processing,
-                self.final_preeval_data_processing,
-                self.evalreporting_comp,
-                self.data_post_processing_addmv,
-                self.mv_evalreporting_comp,
-                self.posteval_data_post_processing_comp,
-                self.bon_evalreporting_comp,
-                self.won_evalreporting_comp,
-            ],
-            self.log_dir,
-        )
-
-class AIME2025_PIPELINE(AIME_PIPELINE):
-    """This class specifies the config for running AIME 2025 benchmark"""
-
-    def configure_pipeline(
-        self, model_config: ModelConfig, resume_from: str = None, **kwargs: dict[str, Any]
-    ) -> PipelineConfig:
-        pipeline = super().configure_pipeline(model_config=model_config, resume_from=resume_from,**kwargs)
-        self.data_processing_comp.data_reader_config.init_args["path"] = "lchen001/AIME2025"
-        return pipeline
-    
-class AIME_HYBRIDEXTRACT_PIPELINE(AIME_PIPELINE):
-    """This class specifies the config for running AIME with a hybrid answer extraction"""
-
-    def configure_pipeline(
-        self, model_config: ModelConfig, resume_from: str = None, **kwargs: dict[str, Any]
-    ) -> PipelineConfig:
-        pipeline = super().configure_pipeline(model_config=model_config, resume_from=resume_from,**kwargs)
-        self.llm_extractor_max_concurrent = int(kwargs.get('llm_extractor_max_concurrent', 10))  # Default value is 1
-        answer_col = "extracted_answer"
-        llm_extraction_subpipeline_conf = LLM_EXTRACTION_SUBPIPELINE_MIXIN()
-        self.llm_extraction_subpipeline = llm_extraction_subpipeline_conf.configure_subpipeline(
-            extraction_attempt_component=self.answer_extraction_processing,
-            extracted_answer_col=answer_col,
-            llm_extraction_prompt_template=os.path.join(
-                os.path.dirname(__file__),
-                "../prompt_templates/aime_templates/extract_aime_answer.jinja",
-            ),
-            llm_extractor_model_config=OAI_GPT4O_2024_11_20_CONFIG,
-            log_dir=self.log_dir,
-            llm_extractor_max_concurrent=self.llm_extractor_max_concurrent,
-            llm_extractor_answer_transforms=[
-                AIMEExtractAnswer(answer_col,answer_col),
-            ],
-        )
-
-        self.final_preeval_data_processing.data_reader_config.init_args["path"] = os.path.join(
-            self.llm_extraction_subpipeline[-1].output_dir, "transformed_data.jsonl")
-        return PipelineConfig(
-            [
-                self.data_processing_comp,
-                self.inference_comp,
-                self.answer_extraction_processing]+
-            self.llm_extraction_subpipeline+
-            [    self.final_preeval_data_processing,
-                self.evalreporting_comp,
-                self.data_post_processing_addmv,
-                self.mv_evalreporting_comp,
-                self.posteval_data_post_processing_comp,
-                self.bon_evalreporting_comp,
-                self.won_evalreporting_comp
-            ],
-            self.log_dir,
-        )
-    
-class AIME2025_HYBRIDEXTRACT_PIPELINE(AIME_HYBRIDEXTRACT_PIPELINE):
-    """This class specifies the config for running AIME 2025 benchmark"""
-
-    def configure_pipeline(
-        self, model_config: ModelConfig, resume_from: str = None, **kwargs: dict[str, Any]
-    ) -> PipelineConfig:
-        pipeline = super().configure_pipeline(model_config=model_config, resume_from=resume_from,**kwargs)
-        self.data_processing_comp.data_reader_config.init_args["path"] = "lchen001/AIME2025"
->>>>>>> 01d21fee
+import os
+from typing import Any
+
+from eureka_ml_insights.configs import (
+    AggregatorConfig,
+    DataProcessingConfig,
+    DataSetConfig,
+    EvalReportingConfig,
+    ExperimentConfig,
+    InferenceConfig,
+    MetricConfig,
+    ModelConfig,
+    PipelineConfig,
+    PromptProcessingConfig,
+)
+from eureka_ml_insights.configs.model_configs import (
+    OAI_GPT4O_2024_11_20_CONFIG,
+)
+from eureka_ml_insights.core import DataProcessing, Inference, PromptProcessing
+from eureka_ml_insights.core.eval_reporting import EvalReporting
+from eureka_ml_insights.data_utils import (
+    ColumnRename,
+    CopyColumn,
+    DataReader,
+    ExtractUsageTransform,
+    HFDataReader,
+    ImputeNA,
+    MajorityVoteTransform,
+    MultiplyTransform,
+    RegexTransform,
+    ReplaceStringsTransform,
+    RunPythonTransform,
+    SequenceTransform,
+)
+from eureka_ml_insights.data_utils.aime_utils import AIMEExtractAnswer
+from eureka_ml_insights.data_utils.data import MMDataLoader
+from eureka_ml_insights.metrics.aime_metrics import NumericMatch
+from eureka_ml_insights.metrics.reports import (
+    BiLevelAggregator,
+    BiLevelCountAggregator,
+    CountAggregator,
+)
+
+from .llm_extraction import LLM_EXTRACTION_SUBPIPELINE_MIXIN
+
+# from eureka_ml_insights.data_utils.transform import MajorityVoteTransform
+
+
+class AIME_PIPELINE(ExperimentConfig):
+    """This class specifies the config for running AIME benchmark on any model"""
+
+    def configure_pipeline(
+        self, model_config: ModelConfig, resume_from: str = None, **kwargs: dict[str, Any]
+    ) -> PipelineConfig:
+        self.n_repeats = int(kwargs.get('n_repeat', 1))  # Default value is 1
+        self.max_concurrent = int(kwargs.get('max_concurrent', 1))  # Default value is 1
+        # data preprocessing
+        self.data_processing_comp = PromptProcessingConfig(
+            component_type=PromptProcessing,
+            data_reader_config=DataSetConfig(
+                HFDataReader,
+                {
+                    "path": "lchen001/AIME1983_2024",
+                    "split": "train",
+                    "transform": SequenceTransform(
+                        [
+                            MultiplyTransform(n_repeats=self.n_repeats),
+                            ColumnRename(
+                                name_mapping={
+                                    "Question": "prompt",
+                                    "Answer": "ground_truth",
+                                }
+                            ),
+                        ],
+                    ),
+                },
+            ),
+            prompt_template_path=os.path.join(
+                os.path.dirname(__file__), "../prompt_templates/aime_templates/Template_1clean.jinja"
+            ),
+            output_dir=os.path.join(self.log_dir, "data_processing_output"),
+        )
+
+        # inference component
+        self.inference_comp = InferenceConfig(
+            component_type=Inference,
+            model_config=model_config,
+            data_loader_config=DataSetConfig(
+                MMDataLoader,
+                {
+                    "path": os.path.join(self.data_processing_comp.output_dir, "transformed_data.jsonl"),
+                },    
+            ),
+            output_dir=os.path.join(self.log_dir, "inference_result"),
+            resume_from=resume_from,
+            max_concurrent=self.max_concurrent,
+        )
+        # post process the response to extract the answer
+        self.answer_extraction_processing = DataProcessingConfig(
+            component_type=DataProcessing,
+            data_reader_config=DataSetConfig(
+                DataReader,
+                {
+                    "path": os.path.join(self.inference_comp.output_dir, "inference_result.jsonl"),
+                    "format": ".jsonl",
+                    "transform": SequenceTransform(
+                        [
+                            AIMEExtractAnswer("model_output","extracted_answer"),
+                            ImputeNA(columns="extracted_answer", value=""),
+                        ]
+                    ),
+                },
+            ),
+            output_dir=os.path.join(self.log_dir, "answer_extraction_processing_output"),
+        )
+        self.final_preeval_data_processing = DataProcessingConfig(
+            component_type=DataProcessing,
+            data_reader_config=DataSetConfig(
+                DataReader,
+                {
+                    "path": os.path.join(self.answer_extraction_processing.output_dir, "transformed_data.jsonl"),
+                    "format": ".jsonl",
+                    "transform": SequenceTransform([ExtractUsageTransform(model_config),]),
+                },
+            ),
+            output_dir=os.path.join(self.log_dir, "final_preeval_data_processing_output"),
+        )
+
+        # Configure the evaluation and reporting component for evaluation and dataset level aggregation
+        answer_col = "extracted_answer"
+        metric_config=MetricConfig(NumericMatch, {"model_output_col": answer_col})
+        self.evalreporting_comp = EvalReportingConfig(
+            component_type=EvalReporting,
+            data_reader_config=DataSetConfig(
+                DataReader,
+                {
+                    "path": os.path.join(self.final_preeval_data_processing.output_dir, "transformed_data.jsonl"),
+                    "format": ".jsonl",
+                },
+            ),
+            metric_config=metric_config,
+            aggregator_configs=[
+                AggregatorConfig(
+                    BiLevelCountAggregator,
+                    {
+                        "column_names": [
+                            "NumericMatch_result",
+                        ],
+                        "first_groupby": "data_repeat_id",
+                        "filename_base": "NumericMatch",
+                        "normalize": True,
+                    },
+                ),
+                AggregatorConfig(
+                    CountAggregator,
+                    {
+                        "column_names": [
+                            "NumericMatch_result",
+                        ],
+                        "group_by": "Year",
+                        "filename_base": "NumericMatch_GroupBy",
+                    },
+                ),
+                AggregatorConfig(
+                    BiLevelCountAggregator,
+                    {
+                        "column_names": [
+                            "NumericMatch_result",
+                        ],
+                        "first_groupby": "ID",
+                        "second_groupby": "Part",
+                        "filename_base": "NumericMatch_GroupBy_Part",
+                        "normalize": True,
+                    },
+                ),
+                AggregatorConfig(
+                    BiLevelAggregator,
+                    {
+                        "column_names": ["usage_completion"],
+                        "first_groupby": "ID",
+                        "filename_base": "UsageCompletion",
+                        "agg_fn": "mean",
+                    },
+                ),
+            ],
+            output_dir=os.path.join(self.log_dir, "eval_report"),
+        )
+
+        # Aggregate the results by a majority vote
+        # First, let us perform majority_vote
+        self.data_post_processing_addmv = DataProcessingConfig(
+            component_type=DataProcessing,
+            data_reader_config=DataSetConfig(
+                DataReader,
+                {
+                    "path": os.path.join(self.final_preeval_data_processing.output_dir, "transformed_data.jsonl"),
+                    "format": ".jsonl",
+                    "transform": SequenceTransform(
+                        [
+                            MajorityVoteTransform(id_col="ID",model_output_col=answer_col),
+                            ColumnRename(
+                                name_mapping={
+                                    "model_output": "model_output_onerun",
+                                    "majority_vote": "model_output",
+                                }
+                            ),
+                        ]
+                    ),
+                },
+            ),
+            output_dir=os.path.join(self.log_dir, "data_addmv_output"),
+        )
+        # Second, compute numeric match
+        self.mv_evalreporting_comp = EvalReportingConfig(
+            component_type=EvalReporting,
+            data_reader_config=DataSetConfig(
+                DataReader,
+                {
+                    "path": os.path.join(self.data_post_processing_addmv.output_dir, "transformed_data.jsonl"),
+                    "format": ".jsonl",
+                },
+            ),
+            metric_config=MetricConfig(NumericMatch),
+            aggregator_configs=[
+                AggregatorConfig(
+                    BiLevelCountAggregator,
+                    {
+                        "column_names": [
+                            "NumericMatch_result",
+                        ],
+                        "first_groupby": "data_repeat_id",
+                        "filename_base": "MajorityVote",
+                        "normalize": True,
+                    },
+                ),
+                AggregatorConfig(
+                    BiLevelCountAggregator,
+                    {
+                        "column_names": [
+                            "NumericMatch_result",
+                        ],
+                        "first_groupby": "data_repeat_id",
+                        "second_groupby": "Year",
+                        "filename_base": "MajorityVote_byyear",
+                        "normalize": True,
+                    },
+                ),
+                AggregatorConfig(
+                    BiLevelCountAggregator,
+                    {
+                        "column_names": [
+                            "NumericMatch_result",
+                        ],
+                        "first_groupby": "data_repeat_id",
+                        "second_groupby": "Part",
+                        "filename_base": "MajorityVote_bypart",
+                        "normalize": True,
+                    },
+                ),
+                AggregatorConfig(
+                    BiLevelAggregator,
+                    {
+                        "column_names": ["usage_completion"],
+                        "first_groupby": "ID",
+                        "filename_base": "UsageCompletion",
+                        "agg_fn": "mean",
+                    },
+                ),
+            ],
+            output_dir=os.path.join(self.log_dir, "eval_report_majorityVote"),
+        )
+
+        self.posteval_data_post_processing_comp = DataProcessingConfig(
+            component_type=DataProcessing,
+            data_reader_config=DataSetConfig(
+                DataReader,
+                {
+                    "path": os.path.join(self.evalreporting_comp.output_dir, "metric_results.jsonl"),
+                    "format": ".jsonl",
+                    "transform": SequenceTransform(
+                        [
+                            CopyColumn(
+                                column_name_src="NumericMatch_result",
+                                column_name_dst="NumericMatch_result_numeric",
+                            ),
+                            ReplaceStringsTransform(
+                                columns=["NumericMatch_result_numeric"],
+                                mapping={"incorrect": "0", "correct": "1", "none": "NaN"},
+                                case=False,
+                            ),
+                        ]
+                    ),
+                },
+            ),
+            output_dir=os.path.join(self.log_dir, "posteval_data_post_processing_output"),
+        )
+
+        # Aggregate the results by best of n
+        # In this case, this is equivalent to taking the max on the numerical column of the metric.
+        self.bon_evalreporting_comp = EvalReportingConfig(
+            component_type=EvalReporting,
+            data_reader_config=DataSetConfig(
+                DataReader,
+                {
+                    "path": os.path.join(self.posteval_data_post_processing_comp.output_dir, "transformed_data.jsonl"),
+                    "format": ".jsonl",
+                },
+            ),
+            aggregator_configs=[
+                # the first three reports aggregate results by ID and take the best out of N
+                AggregatorConfig(
+                    BiLevelAggregator,
+                    {
+                        "column_names": ["NumericMatch_result_numeric"],
+                        "first_groupby": "ID",
+                        "filename_base": "NumericMatch_BestOfN",
+                        "agg_fn": "max",
+                    },
+                ),
+                AggregatorConfig(
+                    BiLevelAggregator,
+                    {
+                        "column_names": ["NumericMatch_result_numeric"],
+                        "first_groupby": "ID",
+                        "second_groupby": "Year",
+                        "filename_base": "NumericMatch_BestOfN_GroupBy_Year",
+                        "agg_fn": "max",
+                    },
+                ),
+                AggregatorConfig(
+                    BiLevelCountAggregator,
+                    {
+                        "column_names": [
+                            "NumericMatch_result",
+                        ],
+                        "first_groupby": "ID",
+                        "second_groupby": "Part",
+                        "filename_base": "NumericMatch_BestOfN_GroupBy_Part",
+                        "normalize": True,
+                    },
+                ),
+                AggregatorConfig(
+                    BiLevelAggregator,
+                    {
+                        "column_names": ["usage_completion"],
+                        "first_groupby": "ID",
+                        "filename_base": "UsageCompletion_BestOfN",
+                        "agg_fn": "mean",
+                    },
+                ),
+            ],
+            output_dir=os.path.join(self.log_dir, "bestofn_eval_report"),
+        )
+
+        self.won_evalreporting_comp = EvalReportingConfig(
+            component_type=EvalReporting,
+            data_reader_config=DataSetConfig(
+                DataReader,
+                {
+                    "path": os.path.join(self.posteval_data_post_processing_comp.output_dir, "transformed_data.jsonl"),
+                    "format": ".jsonl",
+                },
+            ),
+            aggregator_configs=[
+                # the first three reports aggregate results by ID and take the best out of N
+                AggregatorConfig(
+                    BiLevelAggregator,
+                    {
+                        "column_names": ["NumericMatch_result_numeric"],
+                        "first_groupby": "ID",
+                        "filename_base": "NumericMatch_WorstOfN",
+                        "agg_fn": "min",
+                    },
+                ),
+                AggregatorConfig(
+                    BiLevelAggregator,
+                    {
+                        "column_names": ["NumericMatch_result_numeric"],
+                        "first_groupby": "ID",
+                        "second_groupby": "Year",
+                        "filename_base": "NumericMatch_WorstOfN_GroupBy_Year",
+                        "agg_fn": "min",
+                    },
+                ),
+                AggregatorConfig(
+                    BiLevelCountAggregator,
+                    {
+                        "column_names": [
+                            "NumericMatch_result",
+                        ],
+                        "first_groupby": "ID",
+                        "second_groupby": "Part",
+                        "filename_base": "NumericMatch_WorstOfN_GroupBy_Part",
+                        "normalize": True,
+                    },
+                ),
+                AggregatorConfig(
+                    BiLevelAggregator,
+                    {
+                        "column_names": ["usage_completion"],
+                        "first_groupby": "ID",
+                        "filename_base": "UsageCompletion_WorstOfN",
+                        "agg_fn": "mean",
+                    },
+                ),
+            ],
+            output_dir=os.path.join(self.log_dir, "worstofn_eval_report"),
+        )
+
+        # Configure the pipeline
+        return PipelineConfig(
+            [
+                self.data_processing_comp,
+                self.inference_comp,
+                self.answer_extraction_processing,
+                self.final_preeval_data_processing,
+                self.evalreporting_comp,
+                self.data_post_processing_addmv,
+                self.mv_evalreporting_comp,
+                self.posteval_data_post_processing_comp,
+                self.bon_evalreporting_comp,
+                self.won_evalreporting_comp,
+            ],
+            self.log_dir,
+        )
+
+class AIME2025_PIPELINE(AIME_PIPELINE):
+    """This class specifies the config for running AIME 2025 benchmark"""
+
+    def configure_pipeline(
+        self, model_config: ModelConfig, resume_from: str = None, **kwargs: dict[str, Any]
+    ) -> PipelineConfig:
+        pipeline = super().configure_pipeline(model_config=model_config, resume_from=resume_from,**kwargs)
+        self.data_processing_comp.data_reader_config.init_args["path"] = "lchen001/AIME2025"
+        return pipeline
+    
+class AIME_HYBRIDEXTRACT_PIPELINE(AIME_PIPELINE):
+    """This class specifies the config for running AIME with a hybrid answer extraction"""
+
+    def configure_pipeline(
+        self, model_config: ModelConfig, resume_from: str = None, **kwargs: dict[str, Any]
+    ) -> PipelineConfig:
+        pipeline = super().configure_pipeline(model_config=model_config, resume_from=resume_from,**kwargs)
+        self.llm_extractor_max_concurrent = int(kwargs.get('llm_extractor_max_concurrent', 10))  # Default value is 1
+        answer_col = "extracted_answer"
+        llm_extraction_subpipeline_conf = LLM_EXTRACTION_SUBPIPELINE_MIXIN()
+        self.llm_extraction_subpipeline = llm_extraction_subpipeline_conf.configure_subpipeline(
+            extraction_attempt_component=self.answer_extraction_processing,
+            extracted_answer_col=answer_col,
+            llm_extraction_prompt_template=os.path.join(
+                os.path.dirname(__file__),
+                "../prompt_templates/aime_templates/extract_aime_answer.jinja",
+            ),
+            llm_extractor_model_config=OAI_GPT4O_2024_11_20_CONFIG,
+            log_dir=self.log_dir,
+            llm_extractor_max_concurrent=self.llm_extractor_max_concurrent,
+            llm_extractor_answer_transforms=[
+                AIMEExtractAnswer(answer_col,answer_col),
+            ],
+        )
+
+        self.final_preeval_data_processing.data_reader_config.init_args["path"] = os.path.join(
+            self.llm_extraction_subpipeline[-1].output_dir, "transformed_data.jsonl")
+        return PipelineConfig(
+            [
+                self.data_processing_comp,
+                self.inference_comp,
+                self.answer_extraction_processing]+
+            self.llm_extraction_subpipeline+
+            [    self.final_preeval_data_processing,
+                self.evalreporting_comp,
+                self.data_post_processing_addmv,
+                self.mv_evalreporting_comp,
+                self.posteval_data_post_processing_comp,
+                self.bon_evalreporting_comp,
+                self.won_evalreporting_comp
+            ],
+            self.log_dir,
+        )
+    
+class AIME2025_HYBRIDEXTRACT_PIPELINE(AIME_HYBRIDEXTRACT_PIPELINE):
+    """This class specifies the config for running AIME 2025 benchmark"""
+
+    def configure_pipeline(
+        self, model_config: ModelConfig, resume_from: str = None, **kwargs: dict[str, Any]
+    ) -> PipelineConfig:
+        pipeline = super().configure_pipeline(model_config=model_config, resume_from=resume_from,**kwargs)
+        self.data_processing_comp.data_reader_config.init_args["path"] = "lchen001/AIME2025"
         return pipeline