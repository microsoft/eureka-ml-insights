--- conflicted
+++ resolved
@@ -49,11 +49,7 @@
                    "path": "KbsdJames/Omni-MATH",
                    "split": "test",
                    "transform": SequenceTransform([
-<<<<<<< HEAD
-                    MultiplyTransform(n_repeats=kwargs.get("n_repeats", 1)),
-=======
                     MultiplyTransform(n_repeats=int(kwargs.get("n_repeats", 1))),
->>>>>>> cdf6267a
                    ]),
                 }
             ),
@@ -73,11 +69,7 @@
             ),
             output_dir=os.path.join(self.log_dir, "inference_result"),
             resume_from=resume_from,
-<<<<<<< HEAD
-            max_concurrent=kwargs.get("max_concurrent", 10),
-=======
             max_concurrent=int(kwargs.get("max_concurrent", 10)),
->>>>>>> cdf6267a
         )
 
         # eval data preprocessing
@@ -792,9 +784,5 @@
     ) -> PipelineConfig:
         pipeline = super().configure_pipeline(model_config=model_config, resume_from=resume_from, eval_resume_from=eval_resume_from, eval_model_config=eval_model_config)
         # data preprocessing
-<<<<<<< HEAD
-        self.data_processing_comp.data_reader_config.init_args["transform"].transforms[-1] = MultiplyTransform(n_repeats=kwargs.get("n_repeats", 5))
-=======
         self.data_processing_comp.data_reader_config.init_args["transform"].transforms[-1] = MultiplyTransform(n_repeats=int(kwargs.get("n_repeats", 5)))
->>>>>>> cdf6267a
         return pipeline