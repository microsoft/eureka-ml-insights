--- conflicted
+++ resolved
@@ -65,11 +65,7 @@
             ),
             output_dir=os.path.join(self.log_dir, "inference_result"),
             resume_from=resume_from,
-<<<<<<< HEAD
-            max_concurrent=kwargs.get("max_concurrent", 10),
-=======
             max_concurrent=int(kwargs.get("max_concurrent", 10)),
->>>>>>> cdf6267a
         )
 
         # Configure the evaluation and reporting component for evaluation and dataset level aggregation
@@ -213,11 +209,7 @@
         pipeline = super().configure_pipeline(model_config=model_config, resume_from=resume_from)
         # data preprocessing
         self.data_processing_comp.data_reader_config.init_args["transform"].transforms[-1] = MultiplyTransform(
-<<<<<<< HEAD
-            n_repeats=kwargs.get("n_repeats", 5)
-=======
             n_repeats=int(kwargs.get("n_repeats", 5))
->>>>>>> cdf6267a
         )
         return pipeline
 
