"""Module implementing the MATH-V evaluation logic.

For more details, see: https://github.com/mathllm/MATH-V
"""

import os
from typing import Any

from eureka_ml_insights.configs import (
    AggregatorConfig,
    DataProcessingConfig,
    DataSetConfig,
    EvalReportingConfig,
    ExperimentConfig,
    InferenceConfig,
    ModelConfig,
    PipelineConfig,
    PromptProcessingConfig,
)
from eureka_ml_insights.core import (
    EvalReporting,
    Inference,
    PromptProcessing,
)
from eureka_ml_insights.data_utils import (
    ColumnRename,
    CopyColumn,
    DataReader,
    HFDataReader,
    MapStringsTransform,
    MMDataLoader,
    SequenceTransform,
)
<<<<<<< HEAD
from eureka_ml_insights.data_utils.mathvision_utils import (
    MathVisionOutputEvaluator,
)
=======

from eureka_ml_insights.configs import(
    AggregatorConfig,
    DataSetConfig,
    EvalReportingConfig,
    InferenceConfig,
    ModelConfig,
    PipelineConfig,
    PromptProcessingConfig,
)

>>>>>>> 01d21fee
from eureka_ml_insights.metrics.reports import AverageAggregator


from eureka_ml_insights.configs.model_configs import OAI_GPT4_1106_PREVIEW_CONFIG as PERSONAL_GPT4O

class MATHVISION_PIPELINE(ExperimentConfig):
    """A pipeline configuration for MATHVISION experiments.

    This class extends from ExperimentConfig and sets up the pipeline
    for data processing, inference, post-processing, and evaluation
    in the MATHVISION scenario.
    """

    def configure_pipeline(
        self, model_config: ModelConfig, resume_from: str = None, **kwargs: dict[str, Any]
    ) -> PipelineConfig:
        """Configures and returns the pipeline for MATHVISION experiments.

        Args:
            model_config (ModelConfig): The configuration for the model to be used.
            resume_from (str, optional): A path to resume from a previous checkpoint.
                Defaults to None.
            **kwargs (dict[str, Any]): Additional keyword arguments.

        Returns:
            PipelineConfig: The fully configured pipeline.
        """
        # Configure the data processing component.
        self.data_processing_comp = PromptProcessingConfig(
            component_type=PromptProcessing,
            data_reader_config=DataSetConfig(
                HFDataReader,
                {
                    "path": "MathLLMs/MathVision",
                    "split": "test",
                    "tasks": ["default"],
                    "transform": SequenceTransform(
                        [
                            CopyColumn(column_name_src="options", column_name_dst="options_string"),
                            MapStringsTransform(
                                columns="options_string",
                                mapping=lambda x: (
                                    ""
                                    if len(x) == 0
                                    else (
                                        "\n[Options]:\n"
                                        + "\n".join([chr(ord("A") + i) + ". " + opt for i, opt in enumerate(x)])
                                    )
                                ),
                            ),
<<<<<<< HEAD
                            # SamplerTransform(sample_count=2, random_seed=1234),
=======
>>>>>>> 01d21fee
                        ]
                    ),
                },
            ),
            prompt_template_path=os.path.join(
                os.path.dirname(__file__), "../prompt_templates/mathvision_templates/question.jinja"
            ),
            output_dir=os.path.join(self.log_dir, "data_processing_output"),
        )

        # Configure the inference component
        self.inference_comp = InferenceConfig(
            component_type=Inference,
            model_config=model_config,
            data_loader_config=DataSetConfig(
                MMDataLoader,
                {
                    "path": os.path.join(self.data_processing_comp.output_dir, "transformed_data.jsonl"),
                    "image_column_names": ["decoded_image"],
                },
            ),
            output_dir=os.path.join(self.log_dir, "inference_result"),
            resume_from=resume_from,
        )

        # Eval data pre processing component round 1 (answer extraction).
        self.eval_data_pre_processing = PromptProcessingConfig(
            component_type=PromptProcessing,
            data_reader_config=DataSetConfig(
                DataReader,
                {
                    "path": os.path.join(self.inference_comp.output_dir, "inference_result.jsonl"),
                    "format": ".jsonl",
                    "transform": SequenceTransform([
                        ColumnRename(name_mapping={"model_output": "response"}),
                        ColumnRename(name_mapping={"prompt": "original_question"})
                    ]),
                },
            ),
            prompt_template_path=os.path.join(
                os.path.dirname(__file__), "../prompt_templates/mathvision_templates/answer_extraction_prompt.jinja"
            ),
            output_dir=os.path.join(self.log_dir, "eval_data_pre_processing_output"),
        )

        # Eval Inference component round 1 (answer extraction).
        self.eval_inference_comp = InferenceConfig(
            component_type=Inference,
            model_config=PERSONAL_GPT4O,
            data_loader_config=DataSetConfig(
                MMDataLoader,
                {"path": os.path.join(self.eval_data_pre_processing.output_dir, "transformed_data.jsonl"), "load_images":False},
            ),
            output_dir=os.path.join(self.log_dir, "eval_inference_result"),
        )

        # Eval data pre processing component round 2 (LLM scoring).
        self.eval_data_pre_processing_two = PromptProcessingConfig(
            component_type=PromptProcessing,
            data_reader_config=DataSetConfig(
                DataReader,
                {
                    "path": os.path.join(self.eval_inference_comp.output_dir, "inference_result.jsonl"),
                    "format": ".jsonl",
                    "transform": SequenceTransform([ColumnRename(name_mapping={"model_output": "extraction"})]),
                },
            ),
            prompt_template_path=os.path.join(
                os.path.dirname(__file__), "../prompt_templates/mathvision_templates/scoring_prompt.jinja"
            ),
            output_dir=os.path.join(self.log_dir, "eval_data_pre_processing_output_two"),
        )

        # Eval Inference component round 2 (LLM scoring)
        self.eval_inference_comp_two = InferenceConfig(
            component_type=Inference,
            model_config=PERSONAL_GPT4O,
            data_loader_config=DataSetConfig(
                MMDataLoader,
                {"path": os.path.join(self.eval_data_pre_processing_two.output_dir, "transformed_data.jsonl"), "load_images":False},
            ),
            output_dir=os.path.join(self.log_dir, "eval_inference_result_two"),
        )

        self.evalreporting_comp = EvalReportingConfig(
            component_type=EvalReporting,
            data_reader_config=DataSetConfig(
                DataReader,
                {
                    "path": os.path.join(self.eval_inference_comp_two.output_dir, "inference_result.jsonl"),
                    "format": ".jsonl",
                    "transform": ColumnRename(name_mapping={"model_output": "score"}),
                },
            ),
            aggregator_configs=[
                AggregatorConfig(
                    AverageAggregator,
                    {
                        "column_names": ["score"],
                        "filename_base": "MathVision_Score",
                    },
                ),
                AggregatorConfig(
                    AverageAggregator,
                    {
                        "column_names": ["score"],
                        "filename_base": "MathVision_Score_By_Subect",
                        "group_by": ["subject"],
                    },
                ),
                AggregatorConfig(
                    AverageAggregator,
                    {
                        "column_names": ["score"],
                        "filename_base": "MathVision_Score_By_SubectLevel",
                        "group_by": ["subject", "level"],
                    },
                ),
            ],
            output_dir=os.path.join(self.log_dir, "eval_report"),
        )

        return PipelineConfig(
            [
                self.data_processing_comp,
                self.inference_comp,
                self.eval_data_pre_processing,
                self.eval_inference_comp,
                self.eval_data_pre_processing_two,
                self.eval_inference_comp_two,
                self.evalreporting_comp,
            ],
            self.log_dir,
        )<|MERGE_RESOLUTION|>--- conflicted
+++ resolved
@@ -1,26 +1,13 @@
-"""Module implementing the MATH-V evaluation logic.
-
-For more details, see: https://github.com/mathllm/MATH-V
+""" This file contains an implementation of the Math-V eval: https://github.com/mathllm/MATH-V
 """
 
 import os
 from typing import Any
 
-from eureka_ml_insights.configs import (
-    AggregatorConfig,
-    DataProcessingConfig,
-    DataSetConfig,
-    EvalReportingConfig,
-    ExperimentConfig,
-    InferenceConfig,
-    ModelConfig,
-    PipelineConfig,
-    PromptProcessingConfig,
-)
 from eureka_ml_insights.core import (
     EvalReporting,
     Inference,
-    PromptProcessing,
+    PromptProcessing
 )
 from eureka_ml_insights.data_utils import (
     ColumnRename,
@@ -29,13 +16,9 @@
     HFDataReader,
     MapStringsTransform,
     MMDataLoader,
+    SamplerTransform,
     SequenceTransform,
 )
-<<<<<<< HEAD
-from eureka_ml_insights.data_utils.mathvision_utils import (
-    MathVisionOutputEvaluator,
-)
-=======
 
 from eureka_ml_insights.configs import(
     AggregatorConfig,
@@ -47,34 +30,15 @@
     PromptProcessingConfig,
 )
 
->>>>>>> 01d21fee
 from eureka_ml_insights.metrics.reports import AverageAggregator
-
+from eureka_ml_insights.configs import ExperimentConfig
 
 from eureka_ml_insights.configs.model_configs import OAI_GPT4_1106_PREVIEW_CONFIG as PERSONAL_GPT4O
 
 class MATHVISION_PIPELINE(ExperimentConfig):
-    """A pipeline configuration for MATHVISION experiments.
-
-    This class extends from ExperimentConfig and sets up the pipeline
-    for data processing, inference, post-processing, and evaluation
-    in the MATHVISION scenario.
-    """
-
     def configure_pipeline(
         self, model_config: ModelConfig, resume_from: str = None, **kwargs: dict[str, Any]
     ) -> PipelineConfig:
-        """Configures and returns the pipeline for MATHVISION experiments.
-
-        Args:
-            model_config (ModelConfig): The configuration for the model to be used.
-            resume_from (str, optional): A path to resume from a previous checkpoint.
-                Defaults to None.
-            **kwargs (dict[str, Any]): Additional keyword arguments.
-
-        Returns:
-            PipelineConfig: The fully configured pipeline.
-        """
         # Configure the data processing component.
         self.data_processing_comp = PromptProcessingConfig(
             component_type=PromptProcessing,
@@ -88,20 +52,9 @@
                         [
                             CopyColumn(column_name_src="options", column_name_dst="options_string"),
                             MapStringsTransform(
-                                columns="options_string",
-                                mapping=lambda x: (
-                                    ""
-                                    if len(x) == 0
-                                    else (
-                                        "\n[Options]:\n"
-                                        + "\n".join([chr(ord("A") + i) + ". " + opt for i, opt in enumerate(x)])
-                                    )
-                                ),
+                                columns='options_string',
+                                mapping=lambda x: "" if len(x)==0 else ("\n[Options]:\n" + '\n'.join([chr(ord('A') + i) + ". " + opt for i, opt in enumerate(x)]))
                             ),
-<<<<<<< HEAD
-                            # SamplerTransform(sample_count=2, random_seed=1234),
-=======
->>>>>>> 01d21fee
                         ]
                     ),
                 },
