--- conflicted
+++ resolved
@@ -479,7 +479,6 @@
             presence_penalty=self.presence_penalty,
             temperature=self.temperature,
             max_tokens=self.max_tokens,
-            extra_body=self.extra_body,
             **request,
         )
         end_time = time.time()
@@ -555,7 +554,6 @@
 
     def __post_init__(self):
         self.client = self.get_client()
-        self.extra_body = None
 
 
 @dataclass
@@ -625,7 +623,6 @@
                 top_p=self.top_p,
                 frequency_penalty=self.frequency_penalty,
                 presence_penalty=self.presence_penalty,
-                extra_body=self.extra_body,
                 **request,
             )
         else:
@@ -637,7 +634,6 @@
                 frequency_penalty=self.frequency_penalty,
                 presence_penalty=self.presence_penalty,
                 reasoning_effort=self.reasoning_effort,
-                extra_body=self.extra_body,
                 **request,
             )
         end_time = time.time()
@@ -693,7 +689,6 @@
 
     def __post_init__(self):
         self.client = self.get_client()
-        self.extra_body = None
 
 
 @dataclass
@@ -1371,14 +1366,8 @@
                 return [OpenAIClient(base_url=url, api_key="none") for url in healthy_server_urls]
             else:
                 logging.info(f"Waiting for {self.num_servers - len(healthy_ports)} more servers to come online.")
-<<<<<<< HEAD
-        
-        if len(self.clients) != self.num_servers:
-            raise RuntimeError(f"Failed to start all servers.")
-=======
         # If we get here, we timed out waiting for servers to come online.
         raise RuntimeError(f"Failed to start all servers.")
->>>>>>> ed2c9587
 
     def get_healthy_ports(self) -> list[str]:
         """Check if servers are running."""
