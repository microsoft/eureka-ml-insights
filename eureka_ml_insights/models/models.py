"""This module contains classes for interacting with various models, including API-based models and HuggingFace models."""

import json
import logging
import random
import requests
import time
import urllib.request
from abc import ABC, abstractmethod
from concurrent.futures import ThreadPoolExecutor
from dataclasses import dataclass

import anthropic
import tiktoken
from azure.identity import DefaultAzureCredential, get_bearer_token_provider

from eureka_ml_insights.secret_management import get_secret

@dataclass
class Model(ABC):
    """This class is used to define the structure of a model class.
    Any model class should inherit from this class and implement the generate method that returns a dict
    containing the model_output, is_valid, and other relevant information.
    """

    model_output: str = None
    is_valid: bool = False
    response_time: float = None
    n_output_tokens: int = None
    chat_mode: bool = False
    previous_messages: list = None

    @abstractmethod
    def generate(self, text_prompt, *args, **kwargs):
        raise NotImplementedError

    def count_tokens(self):
        """
        This method uses tiktoken tokenizer to count the number of tokens in the response.
        See: https://github.com/openai/openai-cookbook/blob/main/examples/How_to_count_tokens_with_tiktoken.ipynb
        returns:
            n_output_tokens (int): the number of tokens in the text response.
        """
        encoding = tiktoken.get_encoding("cl100k_base")
        if self.model_output is None or not self.is_valid:
            return None
        else:
            n_output_tokens = len(encoding.encode(self.model_output))
            return n_output_tokens

    def base64encode(self, query_images):
        import base64
        from io import BytesIO

        encoded_images = []

        for query_image in query_images:

            buffered = BytesIO()
            query_image.save(buffered, format="JPEG")
            base64_bytes = base64.b64encode(buffered.getvalue())
            base64_string = base64_bytes.decode("utf-8")
            encoded_images.append(base64_string)

        return encoded_images


@dataclass
class KeyBasedAuthMixIn:
    """This class is used to handle key-based authentication for models."""

    api_key: str = None
    secret_key_params: dict = None

    def __post_init__(self):
        if self.api_key is None and self.secret_key_params is None:
            raise ValueError("Either api_key or secret_key_params must be provided.")
        self.api_key = self.get_api_key()

    def get_api_key(self):
        """
        This method is used to get the api_key for the models that require key-based authentication.
        Either api_key (str) or secret_key_params (dict) must be provided.
        if api_key is not directly provided, secret_key_params must be provided to get the api_key using get_secret method.
        """
        if self.api_key is None:
            self.api_key = get_secret(**self.secret_key_params)
        return self.api_key


@dataclass
class EndpointModel(Model):
    """This class is used to interact with API-based models."""

    num_retries: int = 3

    @abstractmethod
    def create_request(self, text_prompt, *args, **kwargs):
        raise NotImplementedError

    @abstractmethod
    def get_response(self, request):
        # must return the model output and the response time
        raise NotImplementedError

    def update_chat_history(self, query_text, *args, **kwargs):
        """
        This method is used to update the chat history with the model response.
        args:
            query_text (str): the text prompt to generate the response.
        returns:
            previous_messages (list): a list of messages in the chat history.
        """
        previous_messages = kwargs.get("previous_messages", [])
        previous_messages.append({"role": "user", "content": query_text})
        previous_messages.append({"role": "assistant", "content": self.model_output})
        self.previous_messages = previous_messages

    def generate(self, query_text, *args, **kwargs):
        """
        Calls the endpoint to generate the model response.
        args:
            query_text (str): the text prompt to generate the response.
            query_images (list): list of images in base64 bytes format to be included in the request.
            system_message (str): the system message to be included in the request.
        returns:
            response_dict (dict): a dictionary containing the model_output, is_valid, response_time, and n_output_tokens,
                                  and any other relevant information returned by the model.
        """
        response_dict = {}
        request = self.create_request(query_text, *args, **kwargs)
        attempts = 0
        while attempts < self.num_retries:
            try:
                meta_response = self.get_response(request)
                if self.chat_mode:
                    self.update_chat_history(query_text, *args, **kwargs)
                if meta_response:
                    response_dict.update(meta_response)
                self.is_valid = True
                break
            except Exception as e:
                logging.warning(f"Attempt {attempts+1}/{self.num_retries} failed: {e}")
                do_return = self.handle_request_error(e)
                if do_return:
                    self.model_output = None
                    self.is_valid = False
                    break
                attempts += 1
        else:
            logging.warning("All attempts failed.")
            self.is_valid = False
            self.model_output = None

        response_dict.update(
            {
                "is_valid": self.is_valid,
                "model_output": self.model_output,
                "response_time": self.response_time,
                "n_output_tokens": self.count_tokens(),
            }
        )
        if self.chat_mode:
            response_dict.update({"previous_messages": self.previous_messages})
        return response_dict

    @abstractmethod
    def handle_request_error(self, e):
        raise NotImplementedError


@dataclass
class RestEndpointModel(EndpointModel, KeyBasedAuthMixIn):
    url: str = None
    model_name: str = None
    temperature: float = 0
    max_tokens: int = 2000
    top_p: float = 0.95
    frequency_penalty: float = 0
    presence_penalty: float = 0
    do_sample: bool = True
    timeout: int = None

    def create_request(self, text_prompt, query_images=None, system_message=None, previous_messages=None):
        """Creates a request for the model."""
        messages = []
        if system_message:
            messages.append({"role": "system", "content": system_message})
        if previous_messages:
            messages.extend(previous_messages)
        messages.append({"role": "user", "content": text_prompt})
        data = {
            "input_data": {
                "input_string": messages,
                "parameters": {
                    "temperature": self.temperature,
                    "top_p": self.top_p,
                    "do_sample": self.do_sample,
                    "max_new_tokens": self.max_tokens,
                },
            }
        }
        if query_images:
            raise NotImplementedError("Images are not supported for RestEndpointModel endpoints yet.")

        body = str.encode(json.dumps(data))
        # The azureml-model-deployment header will force the request to go to a specific deployment.
        # Remove this header to have the request observe the endpoint traffic rules
        headers = {
            "Content-Type": "application/json",
            "Authorization": ("Bearer " + self.api_key),
        }

        return urllib.request.Request(self.url, body, headers)

    def get_response(self, request):
        # Get the model response and measure the time taken.
        start_time = time.time()
        response = urllib.request.urlopen(request, timeout=self.timeout)
        end_time = time.time()
        # Parse the response and return the model output.
        res = json.loads(response.read())
        self.model_output = res["output"]
        self.response_time = end_time - start_time

    def handle_request_error(self, e):
        if isinstance(e, urllib.error.HTTPError):
            logging.info("The request failed with status code: " + str(e.code))
            # Print the headers - they include the request ID and the timestamp, which are useful for debugging.
            logging.info(e.info())
            logging.info(e.read().decode("utf8", "ignore"))
        else:
            logging.info("The request failed with: "+ str(e))
        return False


@dataclass
class ServerlessAzureRestEndpointModel(EndpointModel, KeyBasedAuthMixIn):
    """This class can be used for serverless Azure model deployments."""

    """https://learn.microsoft.com/en-us/azure/ai-studio/how-to/deploy-models-serverless?tabs=azure-ai-studio"""
    url: str = None
    model_name: str = None
    stream: bool = False
    auth_scope: str = "https://cognitiveservices.azure.com/.default"
    timeout: int = None

    def __post_init__(self):
        try:
            super().__post_init__()
            self.headers = {
                "Content-Type": "application/json",
                "Authorization": ("Bearer " + self.api_key),
                # The behavior of the API when extra parameters are indicated in the payload. 
                # Using pass-through makes the API to pass the parameter to the underlying model. 
                # Use this value when you want to pass parameters that you know the underlying model can support. 
                # https://learn.microsoft.com/en-us/azure/machine-learning/reference-model-inference-chat-completions?view=azureml-api-2
                "extra-parameters": "pass-through"
            }
        except ValueError:
            self.bearer_token_provider = get_bearer_token_provider(
                DefaultAzureCredential(), self.auth_scope
            )
            self.headers = {
                "Content-Type": "application/json",
                "Authorization": ("Bearer " + self.bearer_token_provider()),
                # The behavior of the API when extra parameters are indicated in the payload. 
                # Using pass-through makes the API to pass the parameter to the underlying model. 
                # Use this value when you want to pass parameters that you know the underlying model can support.
                # https://learn.microsoft.com/en-us/azure/machine-learning/reference-model-inference-chat-completions?view=azureml-api-2
                "extra-parameters": "pass-through"
            }

    @abstractmethod
    def create_request(self, text_prompt, query_images=None, system_message=None, previous_messages=None):
        # Exact model parameters are model-specific.
        # The method cannot be implemented unless the model being deployed is known.
        raise NotImplementedError

    def get_response(self, request):
        start_time = time.time()
        response = urllib.request.urlopen(request, timeout=self.timeout)
        end_time = time.time()
        res = json.loads(response.read())
        self.model_output = res["choices"][0]["message"]["content"]
        self.response_time = end_time - start_time
        if "usage" in res:
            return {"usage": res["usage"]}

    def handle_request_error(self, e):
        if isinstance(e, urllib.error.HTTPError):
            logging.info("The request failed with status code: " + str(e.code))
            # Print the headers - they include the request ID and the timestamp, which are useful for debugging.
            logging.info(e.info())
            logging.info(e.read().decode("utf8", "ignore"))
        else:
            logging.info("The request failed with: "+ str(e))
        return False


@dataclass
class LlamaServerlessAzureRestEndpointModel(ServerlessAzureRestEndpointModel):
    """Tested for Llama 3.1 405B Instruct deployments and Llama 3.2 90B Vision Instruct."""

    """See https://learn.microsoft.com/en-us/azure/ai-studio/how-to/deploy-models-llama?tabs=llama-three for the api reference."""

    temperature: float = 0
    max_tokens: int = 2000
    top_p: float = 0.95
    frequency_penalty: float = 0
    presence_penalty: float = 0
    use_beam_search: bool = False
    best_of: int = 1
    skip_special_tokens: bool = False
    ignore_eos: bool = False

    def create_request(self, text_prompt, query_images=None, system_message=None, previous_messages=None):
        messages = []
        if system_message:
            messages.append({"role": "system", "content": system_message})
        if previous_messages:
            messages.extend(previous_messages)
        user_content = text_prompt
        if query_images:
            if len(query_images) > 1:
                raise ValueError("Llama vision model does not support more than 1 image.")
            encoded_images = self.base64encode(query_images)
            user_content = [
                {"type": "text", "text": text_prompt},
                {
                    "type": "image_url",
                    "image_url": {
                        "url": f"data:image/png;base64,{encoded_images[0]}",
                    },
                },
            ]
        messages.append({"role": "user", "content": user_content})


        data = {
            "messages": messages,
            "max_tokens": self.max_tokens,
            "temperature": self.temperature,
            "top_p": self.top_p,
            "best_of": self.best_of,
            "presence_penalty": self.presence_penalty,
            "use_beam_search": self.use_beam_search,
            "ignore_eos": self.ignore_eos,
            "skip_special_tokens": self.skip_special_tokens,
            "stream": self.stream,
        }
        body = str.encode(json.dumps(data))
        return urllib.request.Request(self.url, body, self.headers)


@dataclass
class MistralServerlessAzureRestEndpointModel(ServerlessAzureRestEndpointModel):
    """Tested for Mistral Large 2 2407 deployments."""

    """See https://learn.microsoft.com/en-us/azure/ai-studio/how-to/deploy-models-mistral?tabs=mistral-large#mistral-chat-api for the api reference."""
    temperature: float = 0
    max_tokens: int = 2000
    top_p: float = 1
    safe_prompt: bool = False

    def __post_init__(self):
        if self.temperature == 0 and self.top_p != 1:
            warning_message = "Top_p must be 1 when using greedy sampling. Temperature zero means greedy sampling. Top_p will be reset to 1. See https://learn.microsoft.com/en-us/azure/ai-studio/how-to/deploy-models-mistral?tabs=mistral-large#mistral-chat-api for more information."
            logging.warning(warning_message)
            self.top_p = 1
        super().__post_init__()

    def create_request(self, text_prompt, query_images=None, system_message=None, previous_messages=None):
        messages = []
        if system_message:
            messages.append({"role": "system", "content": system_message})
        if previous_messages:
            messages.extend(previous_messages)
        if query_images:
            raise NotImplementedError("Images are not supported for MistralServerlessAzureRestEndpointModel endpoints.")
        messages.append({"role": "user", "content": text_prompt})
        data = {
            "messages": messages,
            "max_tokens": self.max_tokens,
            "temperature": self.temperature,
            "top_p": self.top_p,
            # Safe_prompt activates an optional system prompt to enforce guardrails.
            # See https://docs.mistral.ai/capabilities/guardrailing/
            "safe_prompt": self.safe_prompt,
            "stream": self.stream,
        }
        body = str.encode(json.dumps(data))
        return urllib.request.Request(self.url, body, self.headers)

@dataclass
class DeepseekR1ServerlessAzureRestEndpointModel(ServerlessAzureRestEndpointModel):
    # setting temperature to 0.6 as suggested in https://huggingface.co/deepseek-ai/DeepSeek-R1
    temperature: float = 0.6
    max_tokens: int = 4096
    top_p: float = 0.95
    presence_penalty: float = 0

    def create_request(self, text_prompt, query_images=None, system_message=None, previous_messages=None):
        messages = []
        if system_message:
            messages.append({"role": "system", "content": system_message})
        if previous_messages:
            messages.extend(previous_messages)
        if query_images:
            raise NotImplementedError("Images are not supported for DeepseekR1ServerlessAzureRestEndpointModel endpoints.")
        messages.append({"role": "user", "content": text_prompt})
        data = {
            "messages": messages,
            "max_tokens": self.max_tokens,
            "temperature": self.temperature,
            "top_p": self.top_p,
            "presence_penalty": self.presence_penalty,
        }
        body = str.encode(json.dumps(data))
        return urllib.request.Request(self.url, body, self.headers)

@dataclass
class OpenAICommonRequestResponseMixIn:
    """
    This mixin class defines the request and response handling for most OpenAI models.
    """

    def create_request(self, text_prompt, query_images=None, system_message=None, previous_messages=None):
        messages = []
        if system_message:
            messages.append({"role": "system", "content": system_message})
        if previous_messages:
            messages.extend(previous_messages)
        user_content = text_prompt
        if query_images:
            encoded_images = self.base64encode(query_images)
            user_content = [
                {"type": "text", "text": text_prompt},
                {
                    "type": "image_url",
                    "image_url": {
                        "url": f"data:image/png;base64,{encoded_images[0]}",
                    },
                },
            ]
        messages.append({"role": "user", "content": user_content})
        return {"messages": messages}

    def get_response(self, request):
        start_time = time.time()
        completion = self.client.chat.completions.create(
            model=self.model_name,
            top_p=self.top_p,
            # seed=self.seed,
            frequency_penalty=self.frequency_penalty,
            presence_penalty=self.presence_penalty,
            temperature=self.temperature,
            max_tokens=self.max_tokens,
            **request,
        )
        end_time = time.time()
        openai_response = completion.model_dump()
        self.model_output = openai_response["choices"][0]["message"]["content"]
        self.response_time = end_time - start_time
        if "usage" in openai_response:
            return {"usage": openai_response["usage"]}


class AzureOpenAIClientMixIn:
    """This mixin provides some methods to interact with Azure OpenAI models."""

    def get_client(self):
        from openai import AzureOpenAI

        token_provider = get_bearer_token_provider(
            DefaultAzureCredential(), self.auth_scope
        )
        return AzureOpenAI(
            azure_endpoint=self.url,
            api_version=self.api_version,
            azure_ad_token_provider=token_provider,
        )

    def handle_request_error(self, e):
        # if the error is due to a content filter, there is no need to retry
        if hasattr(e, 'code') and e.code == "content_filter":
            logging.warning("Content filtered.")
            response = None
            return response, False, True
        else:
            logging.warning(str(e))
        return False


class DirectOpenAIClientMixIn(KeyBasedAuthMixIn):
    """This mixin class provides some methods for using OpenAI models dirctly (not through Azure)"""

    def get_client(self):
        from openai import OpenAI

        return OpenAI(
            base_url=self.base_url,
            api_key=self.api_key,
        )

    def handle_request_error(self, e):
        logging.warning(e)
        return False


@dataclass
class AzureOpenAIModel(OpenAICommonRequestResponseMixIn, AzureOpenAIClientMixIn, EndpointModel):
    """This class is used to interact with Azure OpenAI models."""

    url: str = None
    model_name: str = None
    temperature: float = 0
    max_tokens: int = 2000
    top_p: float = 0.95
    frequency_penalty: float = 0
    presence_penalty: float = 0
    seed: int = 0
    api_version: str = "2023-06-01-preview"
    auth_scope: str = "https://cognitiveservices.azure.com/.default"

    def __post_init__(self):
        self.client = self.get_client()


@dataclass
class DirectOpenAIModel(OpenAICommonRequestResponseMixIn, DirectOpenAIClientMixIn, EndpointModel):
    """This class is used to interact with OpenAI models dirctly (not through Azure)"""

    model_name: str = None
    temperature: float = 0
    max_tokens: int = 2000
    top_p: float = 0.95
    frequency_penalty: float = 0
    presence_penalty: float = 0
    seed: int = 0
    api_version: str = "2023-06-01-preview"
    base_url: str = "https://api.openai.com/v1"

    def __post_init__(self):
        self.api_key = self.get_api_key()
        self.client = self.get_client()


class OpenAIOModelsRequestResponseMixIn:
    
    def create_request(self, text_prompt, query_images=None, system_message=None, previous_messages=None):
        messages = []
        if system_message and "o1-preview" in self.model_name:
            logging.warning("System and developer messages are not supported by OpenAI O1 preview model.")
        elif system_message:
            # Developer messages are the new system messages: 
            # Starting with o1-2024-12-17, o1 models support developer messages rather than system messages, 
            # to align with the chain of command behavior described in the model spec.
            messages.append({"role": "developer", "content": system_message})        
        if previous_messages:
            messages.extend(previous_messages)
        
        user_content = text_prompt
        if query_images and "o1-preview" in self.model_name:
            logging.warning("Images are not supported by OpenAI O1 preview model.")
        elif query_images:
            encoded_images = self.base64encode(query_images)
            user_content = [
                {"type": "text", "text": text_prompt},
                {
                    "type": "image_url",
                    "image_url": {
                        "url": f"data:image/png;base64,{encoded_images[0]}",
                    },
                },
            ]

        messages.append({"role": "user", "content": user_content})
        return {"messages": messages}

    def get_response(self, request):
        start_time = time.time()
        if "o1-preview" in self.model_name:
            if self.reasoning_effort == "high":
                logging.error("Reasoning effort is not supported by OpenAI O1 preview model.")
            completion = self.client.chat.completions.create(
                model=self.model_name,
                seed=self.seed,
                temperature=self.temperature,
                top_p=self.top_p,
                frequency_penalty=self.frequency_penalty,
                presence_penalty=self.presence_penalty,
                **request,
            )
        else:
            completion = self.client.chat.completions.create(
                model=self.model_name,
                seed=self.seed,
                temperature=self.temperature,
                top_p=self.top_p,
                frequency_penalty=self.frequency_penalty,
                presence_penalty=self.presence_penalty,
                reasoning_effort=self.reasoning_effort,
                **request,
            )
        end_time = time.time()
        openai_response = completion.model_dump()
        self.model_output = openai_response["choices"][0]["message"]["content"]
        self.response_time = end_time - start_time
        if "usage" in openai_response:
            return {"usage": openai_response["usage"]}


@dataclass
class DirectOpenAIOModel(OpenAIOModelsRequestResponseMixIn, DirectOpenAIClientMixIn, EndpointModel):
    model_name: str = None
    temperature: float = 1
    # Not used currently, because the API throws:
    # "Completions.create() got an unexpected keyword argument 'max_completion_tokens'"
    # although this argument is documented in the OpenAI API documentation.
    max_completion_tokens: int = 2000
    top_p: float = 1
    seed: int = 0
    frequency_penalty: float = 0
    presence_penalty: float = 0
    reasoning_effort: str = "medium"
    base_url: str = "https://api.openai.com/v1"

    def __post_init__(self):
        self.api_key = self.get_api_key()
        self.client = self.get_client()


@dataclass
class AzureOpenAIOModel(OpenAIOModelsRequestResponseMixIn, AzureOpenAIClientMixIn, EndpointModel):
    url: str = None
    model_name: str = None
    temperature: float = 1
    # Not used currently, because the API throws:
    # "Completions.create() got an unexpected keyword argument 'max_completion_tokens'"
    # although this argument is documented in the OpenAI API documentation.
    max_completion_tokens: int = 2000
    top_p: float = 1
    seed: int = 0
    frequency_penalty: float = 0
    presence_penalty: float = 0
    reasoning_effort: str = "medium"
    api_version: str = "2023-06-01-preview"
    auth_scope: str = "https://cognitiveservices.azure.com/.default"


    def __post_init__(self):
        self.client = self.get_client()


@dataclass
class GeminiModel(EndpointModel, KeyBasedAuthMixIn):
    """This class is used to interact with Gemini models through the python api."""

    timeout: int = 600
    model_name: str = None
    temperature: float = 0
    max_tokens: int = 2000
    top_p: float = 0.95

    def __post_init__(self):
        super().__post_init__()
        import google.generativeai as genai
        from google.generativeai.types import HarmBlockThreshold, HarmCategory

        genai.configure(api_key=self.api_key)
        # Safety config, turning off all filters for direct experimentation with the model only
        self.safety_settings = {
            HarmCategory.HARM_CATEGORY_HATE_SPEECH: HarmBlockThreshold.BLOCK_NONE,
            HarmCategory.HARM_CATEGORY_HARASSMENT: HarmBlockThreshold.BLOCK_NONE,
            HarmCategory.HARM_CATEGORY_DANGEROUS_CONTENT: HarmBlockThreshold.BLOCK_NONE,
            HarmCategory.HARM_CATEGORY_SEXUALLY_EXPLICIT: HarmBlockThreshold.BLOCK_NONE,
        }
        self.gen_config = genai.GenerationConfig(
            max_output_tokens=self.max_tokens, temperature=self.temperature, top_p=self.top_p
        )

    def create_request(self, text_prompt, query_images=None, system_message=None, previous_messages=None):
        import google.generativeai as genai

        if self.model_name == "gemini-1.0-pro":
            if system_message:
                logging.warning("System messages are not supported for Gemini 1.0 Pro.")
            self.model = genai.GenerativeModel(self.model_name)
        else:
            self.model = genai.GenerativeModel(self.model_name, system_instruction=system_message)
        
        if query_images:
            return [text_prompt] + query_images
        else:
            return text_prompt

    def get_response(self, request):
        start_time = time.time()
        self.gemini_response = self.model.generate_content(
            request,
            generation_config=self.gen_config,
            request_options={"timeout": self.timeout},
            safety_settings=self.safety_settings,
        )
        end_time = time.time()
        self.model_output = self.gemini_response.parts[0].text
        self.response_time = end_time - start_time
        if hasattr(self.gemini_response, "usage_metadata"):
            try:
                return {
                    "usage": {
                        "prompt_token_count": self.gemini_response.usage_metadata.prompt_token_count,
                        "candidates_token_count": self.gemini_response.usage_metadata.candidates_token_count,
                        "total_token_count": self.gemini_response.usage_metadata.total_token_count,
                    }
                }
            except AttributeError:
                logging.warning("Usage metadata not found in the response.")

    def handle_request_error(self, e):
        """Handles exceptions originating from making requests to Gemini through the python api.

        args:
            e (_type_): Exception occurred during getting a response.

        returns:
            _type_: do_return (True if the call should not be attempted again).
        """
        # Handling cases where the model explicitly blocks prompts and provides a reason for it.
        # In these cases, there is no need to make a new attempt as the model will continue to explicitly block the request, do_return = True.
        if e.__class__.__name__ == "ValueError" and self.gemini_response.prompt_feedback.block_reason > 0:
            logging.warning(
                f"Attempt failed due to explicitly blocked input prompt: {e} Block Reason {self.gemini_response.prompt_feedback.block_reason}"
            )
            return True
        # Handling cases where the model implicitly blocks prompts and does not provide an explicit block reason for it but rather an empty content.
        # In these cases, there is no need to make a new attempt as the model will continue to implicitly block the request, do_return = True.
        # Note that, in some cases, the model may still provide a finish reason as shown here https://ai.google.dev/api/generate-content?authuser=2#FinishReason
        elif e.__class__.__name__ == "IndexError" and len(self.gemini_response.parts) == 0:
            logging.warning(f"Attempt failed due to implicitly blocked input prompt and empty model output: {e}")
            # For cases where there are some response candidates do_return is still True because in most cases these candidates are incomplete.
            # Trying again may not necessarily help, unless in high temperature regimes.
            if len(self.gemini_response.candidates) > 0:
                logging.warning(f"The response is not empty and has : {len(self.gemini_response.candidates)} candidates")
                logging.warning(f"Finish Reason for the first answer candidate is: {self.gemini_response.candidates[0].finish_reason}")
                logging.warning(f"Safety Ratings for the first answer candidate are: {self.gemini_response.candidates[0].safety_ratings}")
            return True
        # Any other case will be re attempted again, do_return = False.
        return False

@dataclass
class TogetherModel(OpenAICommonRequestResponseMixIn, KeyBasedAuthMixIn, EndpointModel):
    """This class is used to interact with Together models through the together python api."""

    timeout: int = 600
    model_name: str = None
    temperature: float = 0
    max_tokens: int = 65536
    top_p: float = 0.95
    presence_penalty: float = 0
    stop=["<｜end▁of▁sentence｜>"]

    def __post_init__(self):
        from together import Together
        self.api_key = self.get_api_key()
        self.client = Together(api_key=self.api_key)
    
    def get_response(self, request):
        start_time = time.time()
        completion = self.client.chat.completions.create(
            model=self.model_name,
            top_p=self.top_p,
            presence_penalty=self.presence_penalty,
            temperature=self.temperature,
            max_tokens=self.max_tokens,
            stop = self.stop,
            **request,
        )
        
        end_time = time.time()
        openai_response = completion.model_dump()
        self.model_output = openai_response["choices"][0]["message"]["content"]
        self.response_time = end_time - start_time
        if "usage" in openai_response:
            return {"usage": openai_response["usage"]}

    def handle_request_error(self, e):
        logging.warning(e)
        return False
    
@dataclass
class HuggingFaceModel(Model):
    """This class is used to run a self-hosted language model via HuggingFace apis."""

    model_name: str = None
    device: str = "cpu"
    max_tokens: int = 2000
    temperature: float = 0.001
    top_p: float = 0.95
    do_sample: bool = True
    apply_model_template: bool = True

    quantize: bool = False
    use_flash_attn: bool = False

    def __post_init__(self):
        # The device need to be set before get_model() is called
        self.device = self.pick_available_device()
        self.get_model()

    def get_model(self):
        from transformers import AutoModelForCausalLM, AutoTokenizer
        import torch

        quantization_config = None
        if self.quantize:
            from transformers import BitsAndBytesConfig

            logging.info("Quantizing model")
            # specify how to quantize the model
            quantization_config = BitsAndBytesConfig(
                load_in_4bit=True,
                bnb_4bit_compute_dtype=torch.float16,
            )

        self.model = AutoModelForCausalLM.from_pretrained(
            self.model_name,
            torch_dtype=torch.float16,
            quantization_config=quantization_config,
            device_map=self.device,
            use_flash_attention_2=self.use_flash_attn,
        )


        self.tokenizer = AutoTokenizer.from_pretrained(self.model_name, use_fast=False)

    def pick_available_device(self):
        """
        This method will enumerate all GPU devices and return the one with the lowest utilization.
        This is useful in running locally hosted HuggingFace models on multi-gpu machines.
        """
        import numpy as np
        import torch

        device = "cpu"

        if torch.cuda.is_available():
            utilizations = []
            for i in range(torch.cuda.device_count()):
                util = torch.cuda.utilization(f"cuda:{i}")
                utilizations.append(util)

            gpu_index = np.argmin(utilizations)

            device = f"cuda:{gpu_index}"

        logging.info(f"Using device {device} for model self hosting")

        return device

    def _generate(self, text_prompt, query_images=None):

        inputs = self.tokenizer(text_prompt, return_tensors="pt").to(self.device)
        start_time = time.time()
        output_ids = self.model.generate(
            inputs["input_ids"],
            max_new_tokens=self.max_tokens,
            temperature=self.temperature,
            top_p=self.top_p,
            do_sample=self.do_sample,
        )
        end_time = time.time()
        sequence_length = inputs["input_ids"].shape[1]
        new_output_ids = output_ids[:, sequence_length:]
        self.model_output = self.tokenizer.batch_decode(
            new_output_ids, skip_special_tokens=True, clean_up_tokenization_spaces=False
        )[0]

        self.response_time = end_time - start_time

    def generate(self, text_prompt, query_images=None, system_message=None):
        response_dict = {}

        if text_prompt:
            if self.apply_model_template:
                text_prompt = self.model_template_fn(text_prompt, system_message)

            try:
                meta_response = self._generate(text_prompt, query_images=query_images)
                if meta_response:
                    response_dict.update(meta_response)
                self.is_valid = True

            except Exception as e:
                logging.warning(e)
                self.is_valid = False

        response_dict.update(
            {
                "model_output": self.model_output,
                "is_valid": self.is_valid,
                "response_time": self.response_time,
                "n_output_tokens": self.count_tokens(),
            }
        )
        return response_dict

    def model_template_fn(self, text_prompt, system_message=None):
        return system_message + " " + text_prompt if system_message else text_prompt


@dataclass
class Phi3HFModel(HuggingFaceModel):
    """This class is used to run a self-hosted PHI3 model via HuggingFace apis."""

    def __post_init__(self):
        super().__post_init__()
        if "microsoft/Phi-3" not in self.model_name:
            logging.warning(
                "This model class applies a template to the prompt that is specific to Phi-3 models"
                "but your model is not a Phi-3 model."
            )

    def model_template_fn(self, text_prompt, system_message=None):
        text_prompt = super().model_template_fn(text_prompt, system_message)
        return f"<|user|>\n{text_prompt}<|end|>\n<|assistant|>"


@dataclass
class Phi4HFModel(HuggingFaceModel):
    """This class is used to run a self-hosted PHI3 model via HuggingFace apis."""

    def __post_init__(self):
        super().__post_init__()
        if "microsoft/phi-4" not in self.model_name:
            logging.warning(
                "This model class applies a template to the prompt that is specific to Phi-4 models"
                "but your model is not a Phi-4 model."
            )

    def model_template_fn(self, text_prompt, system_message=None):
        if system_message:
            return f"<|im_start|>system<|im_sep|>\n{system_message}<|im_start|>user<|im_sep|>\n{text_prompt}<|im_end|>\n<|im_start|>assistant<|im_sep|>"
        else:
            return f"<|im_start|>user<|im_sep|>\n{text_prompt}<|im_end|>\n<|im_start|>assistant<|im_sep|>"

@dataclass
class LLaVAHuggingFaceModel(HuggingFaceModel):
    """This class is used to run a self-hosted LLaVA model via HuggingFace apis."""

    def __post_init__(self):
        super().__post_init__()
        if "llava" not in self.model_name:
            logging.warning(
                "This model class applies a template to the prompt that is specific to LLAVA models"
                "but your model is not a LLAVA model."
            )

    def get_model(self):
        import torch
        from transformers import (
            AutoProcessor,
            LlavaForConditionalGeneration,
            LlavaNextForConditionalGeneration,
            LlavaNextProcessor,
        )

        quantization_config = None
        if self.quantize:
            from transformers import BitsAndBytesConfig

            logging.info("Quantizing model")
            # specify how to quantize the model
            quantization_config = BitsAndBytesConfig(
                load_in_4bit=True,
                bnb_4bit_compute_dtype=torch.float16,
            )

        if "v1.6" in self.model_name:
            self.model = LlavaNextForConditionalGeneration.from_pretrained(
                self.model_name,
                torch_dtype=torch.float16,
                quantization_config=quantization_config,
                device_map=self.device,
                use_flash_attention_2=self.use_flash_attn,
            )
            self.processor = LlavaNextProcessor.from_pretrained(self.model_name)
        else:
            self.model = LlavaForConditionalGeneration.from_pretrained(
                self.model_name,
                torch_dtype=torch.float16,
                quantization_config=quantization_config,
                device_map=self.device,
                use_flash_attention_2=self.use_flash_attn,
            )

            self.processor = AutoProcessor.from_pretrained(self.model_name)

    def _generate(self, text_prompt, query_images=None):
        inputs = self.processor(text=text_prompt, images=query_images, return_tensors="pt").to(self.device)
        start_time = time.time()
        output_ids = self.model.generate(
            **inputs,
            max_new_tokens=self.max_tokens,
            temperature=self.temperature,
            top_p=self.top_p,
            do_sample=self.do_sample,
        )
        end_time = time.time()
        sequence_length = inputs["input_ids"].shape[1]
        new_output_ids = output_ids[:, sequence_length:]
        self.model_output = self.processor.batch_decode(
            new_output_ids, skip_special_tokens=True, clean_up_tokenization_spaces=False
        )[0]

        self.response_time = end_time - start_time

    def generate(self, text_prompt, query_images=None, system_message=None):

        if query_images and len(query_images) > 1:
            logging.error(f"Not implemented for more than 1 image. {len(query_images)} images are in the prompt")
            return {"model_output": None, "is_valid": False, "response_time": None, "n_output_tokens": None}

        return super().generate(text_prompt, query_images=query_images, system_message=system_message)

    def model_template_fn(self, text_prompt, system_message=None):
        text_prompt = f"<image>\n{text_prompt}"

        if "v1.6-mistral" in self.model_name:
            text_prompt = f"[INST] {text_prompt} [/INST]"
        elif "v1.6-vicuna" in self.model_name:
            if system_message:
                text_prompt = f"{system_message} USER: {text_prompt} ASSISTANT:"
            else:
                text_prompt = f"A chat between a curious human and an artificial intelligence assistant. The assistant gives helpful, detailed, and polite answers to the human's questions. USER: {text_prompt} ASSISTANT:"
        elif "v1.6-34b" in self.model_name:
            if system_message:
                text_prompt = f"<|im_start|>system\n{system_message}<|im_end|><|im_start|>user\n{text_prompt}<|im_end|><|im_start|>assistant\n"
            else:
                text_prompt = f"<|im_start|>system\nAnswer the questions.<|im_end|><|im_start|>user\n{text_prompt}<|im_end|><|im_start|>assistant\n"
        else:
            if system_message:
                text_prompt = f"{system_message} USER: {text_prompt} ASSISTANT:"
            else:
                text_prompt = f"USER: {text_prompt} ASSISTANT:"

        return text_prompt


@dataclass
class LLaVAModel(LLaVAHuggingFaceModel):
    """This class is used to run a self-hosted LLaVA model via the LLaVA package."""

    model_base: str = None
    num_beams: int = 1

    def __post_init__(self):
        super().__post_init__()

    def get_model(self):
        from llava.mm_utils import get_model_name_from_path
        from llava.model.builder import load_pretrained_model
        from llava.utils import disable_torch_init

        disable_torch_init()

        self.model_path = self.model_name
        self.model_name = get_model_name_from_path(self.model_path)

        tokenizer, model, processor, _ = load_pretrained_model(
            self.model_path,
            self.model_base,
            self.model_name,
            load_4bit=self.quantize,
            device_map="auto",
            device=self.device,
            use_flash_attn=self.use_flash_attn,
        )
        model.eval()

        self.model = model
        self.processor = processor
        self.tokenizer = tokenizer

    def _generate(self, text_prompt, query_images=None, system_message=None):

        import torch
        from llava.constants import IMAGE_TOKEN_INDEX
        from llava.mm_utils import process_images, tokenizer_image_token

        image_sizes = [x.size for x in query_images]

        images_tensor = process_images(query_images, self.processor, self.model.config).to(
            self.device, dtype=torch.float16
        )

        input_ids = (
            tokenizer_image_token(text_prompt, self.tokenizer, IMAGE_TOKEN_INDEX, return_tensors="pt")
            .unsqueeze(0)
            .to(self.device)
        )

        with torch.inference_mode():
            start_time = time.time()
            output_ids = self.model.generate(
                input_ids,
                images=images_tensor,
                image_sizes=image_sizes,
                do_sample=self.do_sample,
                temperature=self.temperature,
                num_beams=self.num_beams,
                max_new_tokens=self.max_tokens,
                use_cache=True,
            )
            end_time = time.time()

        self.model_output = self.tokenizer.batch_decode(output_ids, skip_special_tokens=True)[0].strip()
        self.response_time = end_time - start_time


@dataclass
class VLLMModel(Model):
    """This class is used to run a self-hosted language model via vLLM apis.
    This class uses the chat() functionality of vLLM which applies a template included in the HF model files.
    If the model files do not include a template, no template will be applied.
    """

    model_name: str = None
    trust_remote_code: bool = False
    tensor_parallel_size: int = 1
    dtype: str = "auto"
    quantization: str = None
    seed: int = 0
    gpu_memory_utilization: float = 0.9
    cpu_offload_gb: float = 0

    temperature: float = 0.001
    top_p: float = 0.95
    top_k: int = -1
    max_tokens: int = 2000

    def __post_init__(self):
        # vLLM automatically picks an available devices when get_model() is called
        self.get_model()

    def get_model(self):
        from vllm import LLM

        self.model = LLM(
            model=self.model_name,
            trust_remote_code=self.trust_remote_code,
            tensor_parallel_size=self.tensor_parallel_size,
            dtype=self.dtype,
            quantization=self.quantization,
            seed=self.seed,
            gpu_memory_utilization=self.gpu_memory_utilization,
            cpu_offload_gb=self.cpu_offload_gb,
        )
        
    def _generate(self, text_prompt, query_images=None):
        from vllm import SamplingParams

        sampling_params = SamplingParams(
            temperature=self.temperature,
            top_p=self.top_p,
            top_k=self.top_k,
            max_tokens=self.max_tokens,
        )
    
        start_time = time.time()
        outputs = self.model.chat(text_prompt, sampling_params)
        end_time = time.time()
        
        self.model_output = outputs[0].outputs[0].text

        self.response_time = end_time - start_time

    def generate(self, text_prompt, query_images=None, system_message=None):
        response_dict = {}

        if text_prompt:
            messages = self.create_request(text_prompt, system_message)

            try:
                meta_response = self._generate(messages, query_images=query_images)
                if meta_response:
                    response_dict.update(meta_response)
                self.is_valid = True

            except Exception as e:
                logging.warning(e)
                self.is_valid = False

        response_dict.update(
            {
                "model_output": self.model_output,
                "is_valid": self.is_valid,
                "response_time": self.response_time,
                "n_output_tokens": self.count_tokens(),
            }
        )
        return response_dict

<<<<<<< HEAD
    def model_template_fn(self, text_prompt, system_message=None):
        raise NotImplementedError
    

class _LocalVLLMDeploymentHandler:
    """This class is used to handle the deployment of vLLM servers."""

    # Chose against dataclass here so we have the option to accept kwargs
    # and pass them to the vLLM deployment script.
    def __init__(
        self,
        model_name: str = None,
        num_servers: int = 1,
        trust_remote_code: bool = False,
        tensor_parallel_size: int = 1,
        pipeline_parallel_size: int = 1,
        dtype: str = "auto",
        quantization: str = None,
        seed: int = 0,
        gpu_memory_utilization: float = 0.9,
        cpu_offload_gb: float = 0,
        ports: list = None,
    ):
        if not model_name:
            raise ValueError("LocalVLLM model_name must be specified.")
        self.model_name = model_name
        self.num_servers = num_servers
        self.trust_remote_code = trust_remote_code
        self.tensor_parallel_size = tensor_parallel_size
        self.pipeline_parallel_size = pipeline_parallel_size
        self.dtype = dtype
        self.quantization = quantization
        self.seed = seed
        self.gpu_memory_utilization = gpu_memory_utilization
        self.cpu_offload_gb = cpu_offload_gb

        self.ports = ports
        self.session = requests.Session()
        self.clients = self._get_clients()

    def _get_clients(self):
        '''Get clients to access vllm servers, by checking for running servers and deploying if necessary.'''
        from openai import OpenAI as OpenAIClient

        # If the user passes ports, check if the servers are running and populate clients accordingly.
        if self.ports:
            healthy_server_urls = ['http://0.0.0.0:' + port + '/v1' for port in self.get_healthy_ports()]
            if len(healthy_server_urls) > 0:
                logging.info(f"Found {len(healthy_server_urls)} healthy servers.")
                return [OpenAIClient(base_url=url, api_key = 'none') for url in healthy_server_urls]

        # Even if the user doesn't pass ports, we can check if there happen to be deployed servers.
        # There is no guarantee that the servers are hosting the correct model.
        self.ports = [str(8000 + i) for i in range(self.num_servers)]
        healthy_server_urls = ['http://0.0.0.0:' + port + '/v1' for port in self.get_healthy_ports()]
        if len(healthy_server_urls) == self.num_servers:
            logging.info(f"Found {len(healthy_server_urls)} healthy servers.")
            return [OpenAIClient(base_url=url, api_key = 'none') for url in healthy_server_urls]
        
        # If that didn't work, let's deploy and wait for servers to come online.
        self.deploy_servers()
        server_start_time = time.time()
        while time.time() - server_start_time < 600:
            time.sleep(10)
            healthy_ports = self.get_healthy_ports()
            if len(healthy_ports) == self.num_servers:
                logging.info(f"All {self.num_servers} servers are online.")
                healthy_server_urls = ['http://0.0.0.0:' + port + '/v1' for port in healthy_ports]
                return [OpenAIClient(base_url=url, api_key = 'none') for url in healthy_server_urls]
            else:
                logging.info(f"Waiting for {self.num_servers - len(healthy_ports)} more servers to come online.")
        
        if len(self.clients) == 0:
            raise RuntimeError(f"Failed to start servers.")

    def get_healthy_ports(self) -> list[str]:
        """Check if servers are running."""

        healthy_ports = []
        for port in self.ports:
            try:
                self.session.get('http://0.0.0.0:' + port +'/health')
                healthy_ports.append(port)
            except:
                pass
        return healthy_ports
    
    def deploy_servers(self):
        """Deploy vLLM servers in background threads using the specified parameters."""

        logging.info(f"No vLLM servers are running. Starting {self.num_servers} new servers at {self.ports}.")
        import os, datetime

        gpus_per_port = self.pipeline_parallel_size * self.tensor_parallel_size
        date = datetime.datetime.now().strftime("%Y-%m-%d-%H-%M-%S.%f")
        log_dir = os.path.join("logs", "local_vllm_deployment_logs", f"{date}")
        os.makedirs(log_dir)

        executor = ThreadPoolExecutor(max_workers=self.num_servers)
        futures = [executor.submit(lambda index: self.deploy_server(index, gpus_per_port, log_dir), i) for i in range(self.num_servers)]

    def deploy_server(self, index: int, gpus_per_port: int, log_dir: str):
        """Deploy a single vLLM server using gpus_per_port many gpus starting at index*gpus_per_port."""
        
        import os, subprocess

        port = 8000 + index
        first_gpu = index * gpus_per_port
        last_gpu = first_gpu + gpus_per_port - 1
        devices = ",".join(str(gpu_num) for gpu_num in range(first_gpu, last_gpu + 1))
        log_file = os.path.join(log_dir, f"{port}.log")

        command = [
            "CUDA_VISIBLE_DEVICES=" + devices,
            "vllm serve",
            self.model_name,
            "--port", str(port),
            "--tensor_parallel_size", str(self.tensor_parallel_size),
            "--pipeline_parallel_size", str(self.pipeline_parallel_size),
            "--dtype", self.dtype,
            "--seed", str(self.seed),
            "--gpu_memory_utilization", str(self.gpu_memory_utilization),
            "--cpu_offload_gb", str(self.cpu_offload_gb)
        ]
        if self.quantization:
            command.append("--quantization")
            command.append(self.quantization)
        if self.trust_remote_code:
            command.append("--trust_remote_code")
        #command.append(">> " + log_file + " 2>&1 &")
        command = " ".join(command)
        logging.info(f"Running command: {command}")
        with open(log_file, 'w') as log_writer:
            subprocess.run(command, shell=True, stdout=log_writer, stderr=log_writer)

        
@dataclass
class LocalVLLMModel(Model, OpenAICommonRequestResponseMixIn):
    """This class is used when you have multiple vLLM servers running locally."""

    model_name: str = None

    # Deployment parameters
    num_servers: int = 1
    trust_remote_code: bool = False
    tensor_parallel_size: int = 1
    pipeline_parallel_size: int = 1
    dtype: str = "auto"
    quantization: str = None
    seed: int = 0
    gpu_memory_utilization: float = 0.9
    cpu_offload_gb: float = 0

    # Deployment handler
    ports: list = None
    handler: _LocalVLLMDeploymentHandler = None

    # Inference parameters
    temperature: float = 0.01
    top_p: float = .95
    top_k: int = -1
    max_tokens: int = 2000

    def __post_init__(self):
        if not self.model_name:
            raise ValueError("LocalVLLM model_name must be specified.")
        self.handler = _LocalVLLMDeploymentHandler(
            model_name=self.model_name,
            num_servers=self.num_servers,
            trust_remote_code=self.trust_remote_code,
            pipeline_parallel_size=self.pipeline_parallel_size,
            tensor_parallel_size=self.tensor_parallel_size,
            dtype=self.dtype,
            quantization=self.quantization,
            seed=self.seed,
            gpu_memory_utilization=self.gpu_memory_utilization,
            cpu_offload_gb=self.cpu_offload_gb,
            ports=self.ports,
        )

    def _generate(self, request):

        # Similar logic as OpenAICommonRequestResponseMixIn.
        # If OpenAICommonRequestResponseMixIn is adapted for threadsafety,
        # I think there's a way to use it even with multiple clients.
        start_time = time.time()
        client = random.choice(self.handler.clients)
        completion = client.chat.completions.create(
            model=self.model_name,
            max_tokens=self.max_tokens,
            **request
        )
        end_time = time.time()
        raw_output = completion.model_dump()
        
        return {
            "model_output": raw_output["choices"][0]["message"]["content"],
            "response_time": end_time - start_time,
            "n_output_tokens": raw_output["usage"]["completion_tokens"]
        }

    def generate(self, text_prompt, query_images=None, system_message=None):
        response_dict = {}

        if text_prompt:
            # Format request for OpenAI API using create_request from OpenAICommonRequestResponseMixIn
            request = self.create_request(text_prompt, query_images, system_message)
            try:
                response_dict.update(self._generate(request))
                response_dict['is_valid'] = True
            except Exception as e:
                logging.warning(e)
                response_dict['is_valid'] = False

        return response_dict
=======
    def create_request(self, text_prompt, system_message=None):
        if system_message:
            return [
                {"role": "system", "content": system_message},
                {"role": "user", "content": text_prompt},
            ]
        else:
            return [{"role": "user", "content": text_prompt}]
>>>>>>> ede9ee18


@dataclass
class ClaudeModel(EndpointModel, KeyBasedAuthMixIn):
    """This class is used to interact with Claude models through the python api."""

    model_name: str = None
    temperature: float = 0
    max_tokens: int = 2000
    top_p: float = 0.95
    timeout: int = 60

    def __post_init__(self):
        super().__post_init__()
        self.client = anthropic.Anthropic(
            api_key=self.api_key,
            timeout=self.timeout,
        )

    def create_request(self, text_prompt, query_images=None, system_message=None, previous_messages=None):
        messages = []
        user_content = text_prompt
        if previous_messages:
            messages.extend(previous_messages)
        if query_images:
            encoded_images = self.base64encode(query_images)
            user_content = [
                {"type": "text", "text": text_prompt},
                {
                    "type": "image",
                    "source": {
                        "type": "base64",
                        "media_type": "image/jpeg",
                        "data": encoded_images[0],
                    },
                },
            ]
        messages.append({"role": "user", "content": user_content})

        if system_message:
            return {"messages": messages, "system": system_message}
        else:
            return {"messages": messages}

    def get_response(self, request):
        start_time = time.time()
        completion = self.client.messages.create(
            model=self.model_name,
            **request,
            temperature=self.temperature,
            top_p=self.top_p,
            max_tokens=self.max_tokens,
        )
        end_time = time.time()
        self.model_output = completion.content[0].text
        self.response_time = end_time - start_time
        if hasattr(completion, "usage"):
            return {"usage": completion.usage.to_dict()}

    def handle_request_error(self, e):
        return False


@dataclass
class TestModel(Model):
    # This class is used for testing purposes only. It only waits for a specified time and returns a response.
    response_time: float = 0.1
    model_output: str = "This is a test response."

    def __post_init__(self):
        self.n_output_tokens = self.count_tokens()

    def generate(self, text_prompt, **kwargs):
        return {
            "model_output": self.model_output,
            "is_valid": True,
            "response_time": self.response_time,
            "n_output_tokens": self.n_output_tokens,
        }<|MERGE_RESOLUTION|>--- conflicted
+++ resolved
@@ -1202,9 +1202,14 @@
         )
         return response_dict
 
-<<<<<<< HEAD
-    def model_template_fn(self, text_prompt, system_message=None):
-        raise NotImplementedError
+    def create_request(self, text_prompt, system_message=None):
+        if system_message:
+            return [
+                {"role": "system", "content": system_message},
+                {"role": "user", "content": text_prompt},
+            ]
+        else:
+            return [{"role": "user", "content": text_prompt}]
     
 
 class _LocalVLLMDeploymentHandler:
@@ -1418,16 +1423,6 @@
                 response_dict['is_valid'] = False
 
         return response_dict
-=======
-    def create_request(self, text_prompt, system_message=None):
-        if system_message:
-            return [
-                {"role": "system", "content": system_message},
-                {"role": "user", "content": text_prompt},
-            ]
-        else:
-            return [{"role": "user", "content": text_prompt}]
->>>>>>> ede9ee18
 
 
 @dataclass
