"""This module contains classes for interacting with various models, including API-based models and HuggingFace models."""

import json
import logging
import time
import urllib.request
from abc import ABC, abstractmethod
from dataclasses import dataclass

import anthropic
import tiktoken
from azure.identity import DefaultAzureCredential, get_bearer_token_provider

from eureka_ml_insights.secret_management import get_secret

@dataclass
class Model(ABC):
    """This class is used to define the structure of a model class.
    Any model class should inherit from this class and implement the generate method that returns a dict
    containing the model_output, is_valid, and other relevant information.
    """

    model_output: str = None
    is_valid: bool = False
    response_time: float = None
    n_output_tokens: int = None
    chat_mode: bool = False
    previous_messages: list = None

    @abstractmethod
    def generate(self, text_prompt, *args, **kwargs):
        raise NotImplementedError

    def count_tokens(self):
        """
        This method uses tiktoken tokenizer to count the number of tokens in the response.
        See: https://github.com/openai/openai-cookbook/blob/main/examples/How_to_count_tokens_with_tiktoken.ipynb
        returns:
            n_output_tokens (int): the number of tokens in the text response.
        """
        encoding = tiktoken.get_encoding("cl100k_base")
        if self.model_output is None or not self.is_valid:
            return None
        else:
            n_output_tokens = len(encoding.encode(self.model_output))
            return n_output_tokens

    def base64encode(self, query_images):
        import base64
        from io import BytesIO

        encoded_images = []

        for query_image in query_images:

            buffered = BytesIO()
            query_image.save(buffered, format="JPEG")
            base64_bytes = base64.b64encode(buffered.getvalue())
            base64_string = base64_bytes.decode("utf-8")
            encoded_images.append(base64_string)

        return encoded_images


@dataclass
class KeyBasedAuthMixIn:
    """This class is used to handle key-based authentication for models."""

    api_key: str = None
    secret_key_params: dict = None

    def __post_init__(self):
        if self.api_key is None and self.secret_key_params is None:
            raise ValueError("Either api_key or secret_key_params must be provided.")
        self.api_key = self.get_api_key()

    def get_api_key(self):
        """
        This method is used to get the api_key for the models that require key-based authentication.
        Either api_key (str) or secret_key_params (dict) must be provided.
        if api_key is not directly provided, secret_key_params must be provided to get the api_key using get_secret method.
        """
        if self.api_key is None:
            self.api_key = get_secret(**self.secret_key_params)
        return self.api_key


@dataclass
class EndpointModel(Model):
    """This class is used to interact with API-based models."""

    num_retries: int = 3

    @abstractmethod
    def create_request(self, text_prompt, *args, **kwargs):
        raise NotImplementedError

    @abstractmethod
    def get_response(self, request):
        # must return the model output and the response time
        raise NotImplementedError

    def update_chat_history(self, query_text, *args, **kwargs):
        """
        This method is used to update the chat history with the model response.
        args:
            query_text (str): the text prompt to generate the response.
        returns:
            previous_messages (list): a list of messages in the chat history.
        """
        previous_messages = kwargs.get("previous_messages", [])
        previous_messages.append({"role": "user", "content": query_text})
        previous_messages.append({"role": "assistant", "content": self.model_output})
        self.previous_messages = previous_messages

    def generate(self, query_text, *args, **kwargs):
        """
        Calls the endpoint to generate the model response.
        args:
            query_text (str): the text prompt to generate the response.
            query_images (list): list of images in base64 bytes format to be included in the request.
            system_message (str): the system message to be included in the request.
        returns:
            response_dict (dict): a dictionary containing the model_output, is_valid, response_time, and n_output_tokens,
                                  and any other relevant information returned by the model.
        """
        response_dict = {}
        request = self.create_request(query_text, *args, **kwargs)
        attempts = 0
        while attempts < self.num_retries:
            try:
                meta_response = self.get_response(request)
                if self.chat_mode:
                    self.update_chat_history(query_text, *args, **kwargs)
                if meta_response:
                    response_dict.update(meta_response)
                self.is_valid = True
                break
            except Exception as e:
                logging.warning(f"Attempt {attempts+1}/{self.num_retries} failed: {e}")
                do_return = self.handle_request_error(e)
                if do_return:
                    self.model_output = None
                    self.is_valid = False
                    break
                attempts += 1
        else:
            logging.warning("All attempts failed.")
            self.is_valid = False
            self.model_output = None

        response_dict.update(
            {
                "is_valid": self.is_valid,
                "model_output": self.model_output,
                "response_time": self.response_time,
                "n_output_tokens": self.count_tokens(),
            }
        )
        if self.chat_mode:
            response_dict.update({"previous_messages": self.previous_messages})
        return response_dict

    @abstractmethod
    def handle_request_error(self, e):
        raise NotImplementedError


@dataclass
class RestEndpointModel(EndpointModel, KeyBasedAuthMixIn):
    url: str = None
    model_name: str = None
    temperature: float = 0
    max_tokens: int = 2000
    top_p: float = 0.95
    frequency_penalty: float = 0
    presence_penalty: float = 0
    do_sample: bool = True
    timeout: int = None

    def create_request(self, text_prompt, query_images=None, system_message=None, previous_messages=None):
        """Creates a request for the model."""
        messages = []
        if system_message:
            messages.append({"role": "system", "content": system_message})
        if previous_messages:
            messages.extend(previous_messages)
        messages.append({"role": "user", "content": text_prompt})
        data = {
            "input_data": {
                "input_string": messages,
                "parameters": {
                    "temperature": self.temperature,
                    "top_p": self.top_p,
                    "do_sample": self.do_sample,
                    "max_new_tokens": self.max_tokens,
                },
            }
        }
        if query_images:
            raise NotImplementedError("Images are not supported for RestEndpointModel endpoints yet.")

        body = str.encode(json.dumps(data))
        # The azureml-model-deployment header will force the request to go to a specific deployment.
        # Remove this header to have the request observe the endpoint traffic rules
        headers = {
            "Content-Type": "application/json",
            "Authorization": ("Bearer " + self.api_key),
        }

        return urllib.request.Request(self.url, body, headers)

    def get_response(self, request):
        # Get the model response and measure the time taken.
        start_time = time.time()
        response = urllib.request.urlopen(request, timeout=self.timeout)
        end_time = time.time()
        # Parse the response and return the model output.
        res = json.loads(response.read())
        self.model_output = res["output"]
        self.response_time = end_time - start_time

    def handle_request_error(self, e):
        if isinstance(e, urllib.error.HTTPError):
            logging.info("The request failed with status code: " + str(e.code))
            # Print the headers - they include the request ID and the timestamp, which are useful for debugging.
            logging.info(e.info())
            logging.info(e.read().decode("utf8", "ignore"))
        else:
            logging.info("The request failed with: "+ str(e))
        return False


@dataclass
class ServerlessAzureRestEndpointModel(EndpointModel, KeyBasedAuthMixIn):
    """This class can be used for serverless Azure model deployments."""

    """https://learn.microsoft.com/en-us/azure/ai-studio/how-to/deploy-models-serverless?tabs=azure-ai-studio"""
    url: str = None
    model_name: str = None
    stream: bool = False
    auth_scope: str = "https://cognitiveservices.azure.com/.default"
    timeout: int = None

    def __post_init__(self):
        try:
            super().__post_init__()
            self.headers = {
                "Content-Type": "application/json",
                "Authorization": ("Bearer " + self.api_key),
                # The behavior of the API when extra parameters are indicated in the payload. 
                # Using pass-through makes the API to pass the parameter to the underlying model. 
                # Use this value when you want to pass parameters that you know the underlying model can support. 
                # https://learn.microsoft.com/en-us/azure/machine-learning/reference-model-inference-chat-completions?view=azureml-api-2
                "extra-parameters": "pass-through"
            }
        except ValueError:
            self.bearer_token_provider = get_bearer_token_provider(
                DefaultAzureCredential(), self.auth_scope
            )
            self.headers = {
                "Content-Type": "application/json",
                "Authorization": ("Bearer " + self.bearer_token_provider()),
                # The behavior of the API when extra parameters are indicated in the payload. 
                # Using pass-through makes the API to pass the parameter to the underlying model. 
                # Use this value when you want to pass parameters that you know the underlying model can support.
                # https://learn.microsoft.com/en-us/azure/machine-learning/reference-model-inference-chat-completions?view=azureml-api-2
                "extra-parameters": "pass-through"
            }

    @abstractmethod
    def create_request(self, text_prompt, query_images=None, system_message=None, previous_messages=None):
        # Exact model parameters are model-specific.
        # The method cannot be implemented unless the model being deployed is known.
        raise NotImplementedError

    def get_response(self, request):
        start_time = time.time()
        response = urllib.request.urlopen(request, timeout=self.timeout)
        end_time = time.time()
        res = json.loads(response.read())
        self.model_output = res["choices"][0]["message"]["content"]
        self.response_time = end_time - start_time
        if "usage" in res:
            return {"usage": res["usage"]}

    def handle_request_error(self, e):
        if isinstance(e, urllib.error.HTTPError):
            logging.info("The request failed with status code: " + str(e.code))
            # Print the headers - they include the request ID and the timestamp, which are useful for debugging.
            logging.info(e.info())
            logging.info(e.read().decode("utf8", "ignore"))
        else:
            logging.info("The request failed with: "+ str(e))
        return False


@dataclass
class LlamaServerlessAzureRestEndpointModel(ServerlessAzureRestEndpointModel):
    """Tested for Llama 3.1 405B Instruct deployments and Llama 3.2 90B Vision Instruct."""

    """See https://learn.microsoft.com/en-us/azure/ai-studio/how-to/deploy-models-llama?tabs=llama-three for the api reference."""

    temperature: float = 0
    max_tokens: int = 2000
    top_p: float = 0.95
    frequency_penalty: float = 0
    presence_penalty: float = 0
    use_beam_search: bool = False
    best_of: int = 1
    skip_special_tokens: bool = False
    ignore_eos: bool = False

    def create_request(self, text_prompt, query_images=None, system_message=None, previous_messages=None):
        messages = []
        if system_message:
            messages.append({"role": "system", "content": system_message})
        if previous_messages:
            messages.extend(previous_messages)
        user_content = text_prompt
        if query_images:
            if len(query_images) > 1:
                raise ValueError("Llama vision model does not support more than 1 image.")
            encoded_images = self.base64encode(query_images)
            user_content = [
                {"type": "text", "text": text_prompt},
                {
                    "type": "image_url",
                    "image_url": {
                        "url": f"data:image/png;base64,{encoded_images[0]}",
                    },
                },
            ]
        messages.append({"role": "user", "content": user_content})


        data = {
            "messages": messages,
            "max_tokens": self.max_tokens,
            "temperature": self.temperature,
            "top_p": self.top_p,
            "best_of": self.best_of,
            "presence_penalty": self.presence_penalty,
            "use_beam_search": self.use_beam_search,
            "ignore_eos": self.ignore_eos,
            "skip_special_tokens": self.skip_special_tokens,
            "stream": self.stream,
        }
        body = str.encode(json.dumps(data))
        return urllib.request.Request(self.url, body, self.headers)


@dataclass
class MistralServerlessAzureRestEndpointModel(ServerlessAzureRestEndpointModel):
    """Tested for Mistral Large 2 2407 deployments."""

    """See https://learn.microsoft.com/en-us/azure/ai-studio/how-to/deploy-models-mistral?tabs=mistral-large#mistral-chat-api for the api reference."""
    temperature: float = 0
    max_tokens: int = 2000
    top_p: float = 1
    safe_prompt: bool = False

    def __post_init__(self):
        if self.temperature == 0 and self.top_p != 1:
            warning_message = "Top_p must be 1 when using greedy sampling. Temperature zero means greedy sampling. Top_p will be reset to 1. See https://learn.microsoft.com/en-us/azure/ai-studio/how-to/deploy-models-mistral?tabs=mistral-large#mistral-chat-api for more information."
            logging.warning(warning_message)
            self.top_p = 1
        super().__post_init__()

    def create_request(self, text_prompt, query_images=None, system_message=None, previous_messages=None):
        messages = []
        if system_message:
            messages.append({"role": "system", "content": system_message})
        if previous_messages:
            messages.extend(previous_messages)
        if query_images:
            raise NotImplementedError("Images are not supported for MistralServerlessAzureRestEndpointModel endpoints.")
        messages.append({"role": "user", "content": text_prompt})
        data = {
            "messages": messages,
            "max_tokens": self.max_tokens,
            "temperature": self.temperature,
            "top_p": self.top_p,
            # Safe_prompt activates an optional system prompt to enforce guardrails.
            # See https://docs.mistral.ai/capabilities/guardrailing/
            "safe_prompt": self.safe_prompt,
            "stream": self.stream,
        }
        body = str.encode(json.dumps(data))
        return urllib.request.Request(self.url, body, self.headers)


@dataclass
class OpenAICommonRequestResponseMixIn:
    """
    This mixin class defines the request and response handling for most OpenAI models.
    """

    def create_request(self, text_prompt, query_images=None, system_message=None, previous_messages=None):
        messages = []
        if system_message:
            messages.append({"role": "system", "content": system_message})
        if previous_messages:
            messages.extend(previous_messages)
        user_content = text_prompt
        if query_images:
            encoded_images = self.base64encode(query_images)
            user_content = [
                {"type": "text", "text": text_prompt},
                {
                    "type": "image_url",
                    "image_url": {
                        "url": f"data:image/png;base64,{encoded_images[0]}",
                    },
                },
            ]
        messages.append({"role": "user", "content": user_content})
        return {"messages": messages}

    def get_response(self, request):
        start_time = time.time()
        completion = self.client.chat.completions.create(
            model=self.model_name,
            top_p=self.top_p,
            # seed=self.seed,
            frequency_penalty=self.frequency_penalty,
            presence_penalty=self.presence_penalty,
            temperature=self.temperature,
            max_tokens=self.max_tokens,
            **request,
        )
        end_time = time.time()
        openai_response = completion.model_dump()
        self.model_output = openai_response["choices"][0]["message"]["content"]
        self.response_time = end_time - start_time
        if "usage" in openai_response:
            return {"usage": openai_response["usage"]}


class AzureOpenAIClientMixIn:
    """This mixin provides some methods to interact with Azure OpenAI models."""

    def get_client(self):
        from openai import AzureOpenAI

        token_provider = get_bearer_token_provider(
            DefaultAzureCredential(), self.auth_scope
        )
        return AzureOpenAI(
            azure_endpoint=self.url,
            api_version=self.api_version,
            azure_ad_token_provider=token_provider,
        )

    def handle_request_error(self, e):
        # if the error is due to a content filter, there is no need to retry
        if hasattr(e, 'code') and e.code == "content_filter":
            logging.warning("Content filtered.")
            response = None
            return response, False, True
        else:
            logging.warning(str(e))
        return False


class DirectOpenAIClientMixIn(KeyBasedAuthMixIn):
    """This mixin class provides some methods for using OpenAI models dirctly (not through Azure)"""

    def get_client(self):
        from openai import OpenAI

        return OpenAI(
            base_url=self.base_url,
            api_key=self.api_key,
        )

    def handle_request_error(self, e):
        logging.warning(e)
        return False


@dataclass
class AzureOpenAIModel(OpenAICommonRequestResponseMixIn, AzureOpenAIClientMixIn, EndpointModel):
    """This class is used to interact with Azure OpenAI models."""

    url: str = None
    model_name: str = None
    temperature: float = 0
    max_tokens: int = 2000
    top_p: float = 0.95
    frequency_penalty: float = 0
    presence_penalty: float = 0
    seed: int = 0
    api_version: str = "2023-06-01-preview"
    auth_scope: str = "https://cognitiveservices.azure.com/.default"

    def __post_init__(self):
        self.client = self.get_client()


@dataclass
class DirectOpenAIModel(OpenAICommonRequestResponseMixIn, DirectOpenAIClientMixIn, EndpointModel):
    """This class is used to interact with OpenAI models dirctly (not through Azure)"""

    model_name: str = None
    temperature: float = 0
    max_tokens: int = 2000
    top_p: float = 0.95
    frequency_penalty: float = 0
    presence_penalty: float = 0
    seed: int = 0
    api_version: str = "2023-06-01-preview"
    base_url: str = "https://api.openai.com/v1"

    def __post_init__(self):
        self.api_key = self.get_api_key()
        self.client = self.get_client()


class OpenAIOModelsRequestResponseMixIn:
    
    def create_request(self, text_prompt, query_images=None, system_message=None, previous_messages=None):
        messages = []
        if system_message and "o1-preview" in self.model_name:
            logging.warning("System and developer messages are not supported by OpenAI O1 preview model.")
        elif system_message:
            # Developer messages are the new system messages: 
            # Starting with o1-2024-12-17, o1 models support developer messages rather than system messages, 
            # to align with the chain of command behavior described in the model spec.
            messages.append({"role": "developer", "content": system_message})        
        if previous_messages:
            messages.extend(previous_messages)
        
        user_content = text_prompt
        if query_images and "o1-preview" in self.model_name:
            logging.warning("Images are not supported by OpenAI O1 preview model.")
        elif query_images:
            encoded_images = self.base64encode(query_images)
            user_content = [
                {"type": "text", "text": text_prompt},
                {
                    "type": "image_url",
                    "image_url": {
                        "url": f"data:image/png;base64,{encoded_images[0]}",
                    },
                },
            ]

        messages.append({"role": "user", "content": user_content})
        return {"messages": messages}

    def get_response(self, request):
        start_time = time.time()
        if "o1-preview" in self.model_name:
            if self.reasoning_effort == "high":
                logging.error("Reasoning effort is not supported by OpenAI O1 preview model.")
            completion = self.client.chat.completions.create(
                model=self.model_name,
                seed=self.seed,
                temperature=self.temperature,
                top_p=self.top_p,
                frequency_penalty=self.frequency_penalty,
                presence_penalty=self.presence_penalty,
                **request,
            )
        else:
            completion = self.client.chat.completions.create(
                model=self.model_name,
                seed=self.seed,
                temperature=self.temperature,
                top_p=self.top_p,
                frequency_penalty=self.frequency_penalty,
                presence_penalty=self.presence_penalty,
                reasoning_effort=self.reasoning_effort,
                **request,
            )
        end_time = time.time()
        openai_response = completion.model_dump()
        self.model_output = openai_response["choices"][0]["message"]["content"]
        self.response_time = end_time - start_time
        if "usage" in openai_response:
            return {"usage": openai_response["usage"]}


@dataclass
class DirectOpenAIOModel(OpenAIOModelsRequestResponseMixIn, DirectOpenAIClientMixIn, EndpointModel):
    model_name: str = None
    temperature: float = 1
    # Not used currently, because the API throws:
    # "Completions.create() got an unexpected keyword argument 'max_completion_tokens'"
    # although this argument is documented in the OpenAI API documentation.
    max_completion_tokens: int = 2000
    top_p: float = 1
    seed: int = 0
    frequency_penalty: float = 0
    presence_penalty: float = 0
<<<<<<< HEAD
    reasoning_effort: str = "medium"
=======
    base_url: str = "https://api.openai.com/v1"
>>>>>>> d6bb418c

    def __post_init__(self):
        self.api_key = self.get_api_key()
        self.client = self.get_client()


@dataclass
class AzureOpenAIOModel(OpenAIOModelsRequestResponseMixIn, AzureOpenAIClientMixIn, EndpointModel):
    url: str = None
    model_name: str = None
    temperature: float = 1
    # Not used currently, because the API throws:
    # "Completions.create() got an unexpected keyword argument 'max_completion_tokens'"
    # although this argument is documented in the OpenAI API documentation.
    max_completion_tokens: int = 2000
    top_p: float = 1
    seed: int = 0
    frequency_penalty: float = 0
    presence_penalty: float = 0
    reasoning_effort: str = "medium"
    api_version: str = "2023-06-01-preview"
    auth_scope: str = "https://cognitiveservices.azure.com/.default"


    def __post_init__(self):
        self.client = self.get_client()


@dataclass
class GeminiModel(EndpointModel, KeyBasedAuthMixIn):
    """This class is used to interact with Gemini models through the python api."""

    timeout: int = 600
    model_name: str = None
    temperature: float = 0
    max_tokens: int = 2000
    top_p: float = 0.95

    def __post_init__(self):
        super().__post_init__()
        import google.generativeai as genai
        from google.generativeai.types import HarmBlockThreshold, HarmCategory

        genai.configure(api_key=self.api_key)
        # Safety config, turning off all filters for direct experimentation with the model only
        self.safety_settings = {
            HarmCategory.HARM_CATEGORY_HATE_SPEECH: HarmBlockThreshold.BLOCK_NONE,
            HarmCategory.HARM_CATEGORY_HARASSMENT: HarmBlockThreshold.BLOCK_NONE,
            HarmCategory.HARM_CATEGORY_DANGEROUS_CONTENT: HarmBlockThreshold.BLOCK_NONE,
            HarmCategory.HARM_CATEGORY_SEXUALLY_EXPLICIT: HarmBlockThreshold.BLOCK_NONE,
        }
        self.gen_config = genai.GenerationConfig(
            max_output_tokens=self.max_tokens, temperature=self.temperature, top_p=self.top_p
        )

    def create_request(self, text_prompt, query_images=None, system_message=None, previous_messages=None):
        import google.generativeai as genai

        if self.model_name == "gemini-1.0-pro":
            if system_message:
                logging.warning("System messages are not supported for Gemini 1.0 Pro.")
            self.model = genai.GenerativeModel(self.model_name)
        else:
            self.model = genai.GenerativeModel(self.model_name, system_instruction=system_message)
        
        if query_images:
            return [text_prompt] + query_images
        else:
            return text_prompt

    def get_response(self, request):
        start_time = time.time()
        self.gemini_response = self.model.generate_content(
            request,
            generation_config=self.gen_config,
            request_options={"timeout": self.timeout},
            safety_settings=self.safety_settings,
        )
        end_time = time.time()
        self.model_output = self.gemini_response.parts[0].text
        self.response_time = end_time - start_time
        if hasattr(self.gemini_response, "usage_metadata"):
            try:
                return {
                    "usage": {
                        "prompt_token_count": self.gemini_response.usage_metadata.prompt_token_count,
                        "candidates_token_count": self.gemini_response.usage_metadata.candidates_token_count,
                        "total_token_count": self.gemini_response.usage_metadata.total_token_count,
                    }
                }
            except AttributeError:
                logging.warning("Usage metadata not found in the response.")

    def handle_request_error(self, e):
        """Handles exceptions originating from making requests to Gemini through the python api.

        args:
            e (_type_): Exception occurred during getting a response.

        returns:
            _type_: do_return (True if the call should not be attempted again).
        """
        # Handling cases where the model explicitly blocks prompts and provides a reason for it.
        # In these cases, there is no need to make a new attempt as the model will continue to explicitly block the request, do_return = True.
        if e.__class__.__name__ == "ValueError" and self.gemini_response.prompt_feedback.block_reason > 0:
            logging.warning(
                f"Attempt failed due to explicitly blocked input prompt: {e} Block Reason {self.gemini_response.prompt_feedback.block_reason}"
            )
            return True
        # Handling cases where the model implicitly blocks prompts and does not provide an explicit block reason for it but rather an empty content.
        # In these cases, there is no need to make a new attempt as the model will continue to implicitly block the request, do_return = True.
        # Note that, in some cases, the model may still provide a finish reason as shown here https://ai.google.dev/api/generate-content?authuser=2#FinishReason
        elif e.__class__.__name__ == "IndexError" and len(self.gemini_response.parts) == 0:
            logging.warning(f"Attempt failed due to implicitly blocked input prompt and empty model output: {e}")
            # For cases where there are some response candidates do_return is still True because in most cases these candidates are incomplete.
            # Trying again may not necessarily help, unless in high temperature regimes.
            if len(self.gemini_response.candidates) > 0:
                logging.warning(f"The response is not empty and has : {len(self.gemini_response.candidates)} candidates")
                logging.warning(f"Finish Reason for the first answer candidate is: {self.gemini_response.candidates[0].finish_reason}")
                logging.warning(f"Safety Ratings for the first answer candidate are: {self.gemini_response.candidates[0].safety_ratings}")
            return True
        # Any other case will be re attempted again, do_return = False.
        return False

@dataclass
class TogetherModel(OpenAICommonRequestResponseMixIn, KeyBasedAuthMixIn, EndpointModel):
    """This class is used to interact with Together models through the together python api."""

    timeout: int = 600
    model_name: str = None
    temperature: float = 0
    max_tokens: int = 65536
    top_p: float = 0.95
    presence_penalty: float = 0
    stop=["<｜end▁of▁sentence｜>"]

    def __post_init__(self):
        from together import Together
        self.api_key = self.get_api_key()
        self.client = Together(api_key=self.api_key)
    
    def get_response(self, request):
        start_time = time.time()
        completion = self.client.chat.completions.create(
            model=self.model_name,
            top_p=self.top_p,
            presence_penalty=self.presence_penalty,
            temperature=self.temperature,
            max_tokens=self.max_tokens,
            stop = self.stop,
            **request,
        )
        
        end_time = time.time()
        openai_response = completion.model_dump()
        self.model_output = openai_response["choices"][0]["message"]["content"]
        self.response_time = end_time - start_time
        if "usage" in openai_response:
            return {"usage": openai_response["usage"]}

    def handle_request_error(self, e):
        logging.warning(e)
        return False
    
@dataclass
class HuggingFaceModel(Model):
    """This class is used to run a self-hosted language model via HuggingFace apis."""

    model_name: str = None
    device: str = "cpu"
    max_tokens: int = 2000
    temperature: float = 0.001
    top_p: float = 0.95
    do_sample: bool = True
    apply_model_template: bool = True

    quantize: bool = False
    use_flash_attn: bool = False

    def __post_init__(self):
        # The device need to be set before get_model() is called
        self.device = self.pick_available_device()
        self.get_model()

    def get_model(self):
        from transformers import AutoModelForCausalLM, AutoTokenizer
        import torch

        quantization_config = None
        if self.quantize:
            from transformers import BitsAndBytesConfig

            logging.info("Quantizing model")
            # specify how to quantize the model
            quantization_config = BitsAndBytesConfig(
                load_in_4bit=True,
                bnb_4bit_compute_dtype=torch.float16,
            )

        self.model = AutoModelForCausalLM.from_pretrained(
            self.model_name,
            torch_dtype=torch.float16,
            quantization_config=quantization_config,
            device_map=self.device,
            use_flash_attention_2=self.use_flash_attn,
        )


        self.tokenizer = AutoTokenizer.from_pretrained(self.model_name, use_fast=False)

    def pick_available_device(self):
        """
        This method will enumerate all GPU devices and return the one with the lowest utilization.
        This is useful in running locally hosted HuggingFace models on multi-gpu machines.
        """
        import numpy as np
        import torch

        device = "cpu"

        if torch.cuda.is_available():
            utilizations = []
            for i in range(torch.cuda.device_count()):
                util = torch.cuda.utilization(f"cuda:{i}")
                utilizations.append(util)

            gpu_index = np.argmin(utilizations)

            device = f"cuda:{gpu_index}"

        logging.info(f"Using device {device} for model self hosting")

        return device

    def _generate(self, text_prompt, query_images=None):

        inputs = self.tokenizer(text_prompt, return_tensors="pt").to(self.device)
        start_time = time.time()
        output_ids = self.model.generate(
            inputs["input_ids"],
            max_new_tokens=self.max_tokens,
            temperature=self.temperature,
            top_p=self.top_p,
            do_sample=self.do_sample,
        )
        end_time = time.time()
        sequence_length = inputs["input_ids"].shape[1]
        new_output_ids = output_ids[:, sequence_length:]
        self.model_output = self.tokenizer.batch_decode(
            new_output_ids, skip_special_tokens=True, clean_up_tokenization_spaces=False
        )[0]

        self.response_time = end_time - start_time

    def generate(self, text_prompt, query_images=None, system_message=None):
        response_dict = {}

        if text_prompt:
            if self.apply_model_template:
                text_prompt = self.model_template_fn(text_prompt, system_message)

            try:
                meta_response = self._generate(text_prompt, query_images=query_images)
                if meta_response:
                    response_dict.update(meta_response)
                self.is_valid = True

            except Exception as e:
                logging.warning(e)
                self.is_valid = False

        response_dict.update(
            {
                "model_output": self.model_output,
                "is_valid": self.is_valid,
                "response_time": self.response_time,
                "n_output_tokens": self.count_tokens(),
            }
        )
        return response_dict

    def model_template_fn(self, text_prompt, system_message=None):
        return system_message + " " + text_prompt if system_message else text_prompt


@dataclass
class Phi3HFModel(HuggingFaceModel):
    """This class is used to run a self-hosted PHI3 model via HuggingFace apis."""

    def __post_init__(self):
        super().__post_init__()
        if "microsoft/Phi-3" not in self.model_name:
            logging.warning(
                "This model class applies a template to the prompt that is specific to Phi-3 models"
                "but your model is not a Phi-3 model."
            )

    def model_template_fn(self, text_prompt, system_message=None):
        text_prompt = super().model_template_fn(text_prompt, system_message)
        return f"<|user|>\n{text_prompt}<|end|>\n<|assistant|>"


@dataclass
class Phi4HFModel(HuggingFaceModel):
    """This class is used to run a self-hosted PHI3 model via HuggingFace apis."""

    def __post_init__(self):
        super().__post_init__()
        if "microsoft/phi-4" not in self.model_name:
            logging.warning(
                "This model class applies a template to the prompt that is specific to Phi-4 models"
                "but your model is not a Phi-4 model."
            )

    def model_template_fn(self, text_prompt, system_message=None):
        if system_message:
            return f"<|im_start|>system<|im_sep|>\n{system_message}<|im_start|>user<|im_sep|>\n{text_prompt}<|im_end|>\n<|im_start|>assistant<|im_sep|>"
        else:
            return f"<|im_start|>user<|im_sep|>\n{text_prompt}<|im_end|>\n<|im_start|>assistant<|im_sep|>"

@dataclass
class LLaVAHuggingFaceModel(HuggingFaceModel):
    """This class is used to run a self-hosted LLaVA model via HuggingFace apis."""

    def __post_init__(self):
        super().__post_init__()
        if "llava" not in self.model_name:
            logging.warning(
                "This model class applies a template to the prompt that is specific to LLAVA models"
                "but your model is not a LLAVA model."
            )

    def get_model(self):
        import torch
        from transformers import (
            AutoProcessor,
            LlavaForConditionalGeneration,
            LlavaNextForConditionalGeneration,
            LlavaNextProcessor,
        )

        quantization_config = None
        if self.quantize:
            from transformers import BitsAndBytesConfig

            logging.info("Quantizing model")
            # specify how to quantize the model
            quantization_config = BitsAndBytesConfig(
                load_in_4bit=True,
                bnb_4bit_compute_dtype=torch.float16,
            )

        if "v1.6" in self.model_name:
            self.model = LlavaNextForConditionalGeneration.from_pretrained(
                self.model_name,
                torch_dtype=torch.float16,
                quantization_config=quantization_config,
                device_map=self.device,
                use_flash_attention_2=self.use_flash_attn,
            )
            self.processor = LlavaNextProcessor.from_pretrained(self.model_name)
        else:
            self.model = LlavaForConditionalGeneration.from_pretrained(
                self.model_name,
                torch_dtype=torch.float16,
                quantization_config=quantization_config,
                device_map=self.device,
                use_flash_attention_2=self.use_flash_attn,
            )

            self.processor = AutoProcessor.from_pretrained(self.model_name)

    def _generate(self, text_prompt, query_images=None):
        inputs = self.processor(text=text_prompt, images=query_images, return_tensors="pt").to(self.device)
        start_time = time.time()
        output_ids = self.model.generate(
            **inputs,
            max_new_tokens=self.max_tokens,
            temperature=self.temperature,
            top_p=self.top_p,
            do_sample=self.do_sample,
        )
        end_time = time.time()
        sequence_length = inputs["input_ids"].shape[1]
        new_output_ids = output_ids[:, sequence_length:]
        self.model_output = self.processor.batch_decode(
            new_output_ids, skip_special_tokens=True, clean_up_tokenization_spaces=False
        )[0]

        self.response_time = end_time - start_time

    def generate(self, text_prompt, query_images=None, system_message=None):

        if query_images and len(query_images) > 1:
            logging.error(f"Not implemented for more than 1 image. {len(query_images)} images are in the prompt")
            return {"model_output": None, "is_valid": False, "response_time": None, "n_output_tokens": None}

        return super().generate(text_prompt, query_images=query_images, system_message=system_message)

    def model_template_fn(self, text_prompt, system_message=None):
        text_prompt = f"<image>\n{text_prompt}"

        if "v1.6-mistral" in self.model_name:
            text_prompt = f"[INST] {text_prompt} [/INST]"
        elif "v1.6-vicuna" in self.model_name:
            if system_message:
                text_prompt = f"{system_message} USER: {text_prompt} ASSISTANT:"
            else:
                text_prompt = f"A chat between a curious human and an artificial intelligence assistant. The assistant gives helpful, detailed, and polite answers to the human's questions. USER: {text_prompt} ASSISTANT:"
        elif "v1.6-34b" in self.model_name:
            if system_message:
                text_prompt = f"<|im_start|>system\n{system_message}<|im_end|><|im_start|>user\n{text_prompt}<|im_end|><|im_start|>assistant\n"
            else:
                text_prompt = f"<|im_start|>system\nAnswer the questions.<|im_end|><|im_start|>user\n{text_prompt}<|im_end|><|im_start|>assistant\n"
        else:
            if system_message:
                text_prompt = f"{system_message} USER: {text_prompt} ASSISTANT:"
            else:
                text_prompt = f"USER: {text_prompt} ASSISTANT:"

        return text_prompt


@dataclass
class LLaVAModel(LLaVAHuggingFaceModel):
    """This class is used to run a self-hosted LLaVA model via the LLaVA package."""

    model_base: str = None
    num_beams: int = 1

    def __post_init__(self):
        super().__post_init__()

    def get_model(self):
        from llava.mm_utils import get_model_name_from_path
        from llava.model.builder import load_pretrained_model
        from llava.utils import disable_torch_init

        disable_torch_init()

        self.model_path = self.model_name
        self.model_name = get_model_name_from_path(self.model_path)

        tokenizer, model, processor, _ = load_pretrained_model(
            self.model_path,
            self.model_base,
            self.model_name,
            load_4bit=self.quantize,
            device_map="auto",
            device=self.device,
            use_flash_attn=self.use_flash_attn,
        )
        model.eval()

        self.model = model
        self.processor = processor
        self.tokenizer = tokenizer

    def _generate(self, text_prompt, query_images=None, system_message=None):

        import torch
        from llava.constants import IMAGE_TOKEN_INDEX
        from llava.mm_utils import process_images, tokenizer_image_token

        image_sizes = [x.size for x in query_images]

        images_tensor = process_images(query_images, self.processor, self.model.config).to(
            self.device, dtype=torch.float16
        )

        input_ids = (
            tokenizer_image_token(text_prompt, self.tokenizer, IMAGE_TOKEN_INDEX, return_tensors="pt")
            .unsqueeze(0)
            .to(self.device)
        )

        with torch.inference_mode():
            start_time = time.time()
            output_ids = self.model.generate(
                input_ids,
                images=images_tensor,
                image_sizes=image_sizes,
                do_sample=self.do_sample,
                temperature=self.temperature,
                num_beams=self.num_beams,
                max_new_tokens=self.max_tokens,
                use_cache=True,
            )
            end_time = time.time()

        self.model_output = self.tokenizer.batch_decode(output_ids, skip_special_tokens=True)[0].strip()
        self.response_time = end_time - start_time


@dataclass
class vLLMModel(Model):
    """This class is used to run a self-hosted language model via vLLM apis."""

    model_name: str = None
    trust_remote_code: bool = False
    tensor_parallel_size: int = 1
    dtype: str = "auto"
    quantization: str = None
    seed: int = 0
    gpu_memory_utilization: float = 0.9
    cpu_offload_gb: float = 0

    temperature: float = 0.001
    top_p: float = 0.95
    top_k: int = -1
    max_tokens: int = 2000
    apply_model_template: bool = False

    def __post_init__(self):
        # vLLM automatically picks an available devices when get_model() is called
        self.get_model()

    def get_model(self):
        from vllm import LLM

        self.model = LLM(
            model=self.model_name,
            trust_remote_code=self.trust_remote_code,
            tensor_parallel_size=self.tensor_parallel_size,
            dtype=self.dtype,
            quantization=self.quantization,
            seed=self.seed,
            gpu_memory_utilization=self.gpu_memory_utilization,
            cpu_offload_gb=self.cpu_offload_gb,
        )
        
    def _generate(self, text_prompt, query_images=None):
        from vllm import SamplingParams

        sampling_params = SamplingParams(
            temperature=self.temperature,
            top_p=self.top_p,
            top_k=self.top_k,
            max_tokens=self.max_tokens,
        )
    
        start_time = time.time()
        outputs = self.model.generate(text_prompt, sampling_params)
        end_time = time.time()
        
        self.model_output = outputs[0].outputs[0].text

        self.response_time = end_time - start_time

    def generate(self, text_prompt, query_images=None, system_message=None):
        response_dict = {}

        if text_prompt:
            if self.apply_model_template:
                text_prompt = self.model_template_fn(text_prompt, system_message)

            try:
                meta_response = self._generate(text_prompt, query_images=query_images)
                if meta_response:
                    response_dict.update(meta_response)
                self.is_valid = True

            except Exception as e:
                logging.warning(e)
                self.is_valid = False

        response_dict.update(
            {
                "model_output": self.model_output,
                "is_valid": self.is_valid,
                "response_time": self.response_time,
                "n_output_tokens": self.count_tokens(),
            }
        )
        return response_dict

    def model_template_fn(self, text_prompt, system_message=None):
        raise NotImplementedError


@dataclass
class ClaudeModel(EndpointModel, KeyBasedAuthMixIn):
    """This class is used to interact with Claude models through the python api."""

    model_name: str = None
    temperature: float = 0
    max_tokens: int = 2000
    top_p: float = 0.95
    timeout: int = 60

    def __post_init__(self):
        super().__post_init__()
        self.client = anthropic.Anthropic(
            api_key=self.api_key,
            timeout=self.timeout,
        )

    def create_request(self, text_prompt, query_images=None, system_message=None, previous_messages=None):
        messages = []
        user_content = text_prompt
        if previous_messages:
            messages.extend(previous_messages)
        if query_images:
            encoded_images = self.base64encode(query_images)
            user_content = [
                {"type": "text", "text": text_prompt},
                {
                    "type": "image",
                    "source": {
                        "type": "base64",
                        "media_type": "image/jpeg",
                        "data": encoded_images[0],
                    },
                },
            ]
        messages.append({"role": "user", "content": user_content})

        if system_message:
            return {"messages": messages, "system": system_message}
        else:
            return {"messages": messages}

    def get_response(self, request):
        start_time = time.time()
        completion = self.client.messages.create(
            model=self.model_name,
            **request,
            temperature=self.temperature,
            top_p=self.top_p,
            max_tokens=self.max_tokens,
        )
        end_time = time.time()
        self.model_output = completion.content[0].text
        self.response_time = end_time - start_time
        if hasattr(completion, "usage"):
            return {"usage": completion.usage.to_dict()}

    def handle_request_error(self, e):
        return False


@dataclass
class TestModel(Model):
    # This class is used for testing purposes only. It only waits for a specified time and returns a response.
    response_time: float = 0.1
    model_output: str = "This is a test response."

    def __post_init__(self):
        self.n_output_tokens = self.count_tokens()

    def generate(self, text_prompt, **kwargs):
        return {
            "model_output": self.model_output,
            "is_valid": True,
            "response_time": self.response_time,
            "n_output_tokens": self.n_output_tokens,
        }<|MERGE_RESOLUTION|>--- conflicted
+++ resolved
@@ -594,11 +594,8 @@
     seed: int = 0
     frequency_penalty: float = 0
     presence_penalty: float = 0
-<<<<<<< HEAD
     reasoning_effort: str = "medium"
-=======
     base_url: str = "https://api.openai.com/v1"
->>>>>>> d6bb418c
 
     def __post_init__(self):
         self.api_key = self.get_api_key()
