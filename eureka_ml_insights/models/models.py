"""This module contains classes for interacting with various models, including API-based models and HuggingFace models."""

import json
import logging
import random
import requests
import threading
import time
import urllib.request
from abc import ABC, abstractmethod
from dataclasses import dataclass

import anthropic
import tiktoken
from azure.identity import AzureCliCredential, DefaultAzureCredential, get_bearer_token_provider

from eureka_ml_insights.secret_management import get_secret


@dataclass
class Model(ABC):
    """This class is used to define the structure of a model class.
    Any model class should inherit from this class and implement the generate method that returns a dict
    containing the model_output, is_valid, and other relevant information.
    """

    chat_mode: bool = False

    @abstractmethod
    def generate(self, text_prompt, *args, **kwargs):
        raise NotImplementedError

    def count_tokens(self, model_output: str = None, is_valid: bool = False):
        """
        This method uses tiktoken tokenizer to count the number of tokens in the response.
        See: https://github.com/openai/openai-cookbook/blob/main/examples/How_to_count_tokens_with_tiktoken.ipynb
        args:
            model_output (str): the text response from the model.
            is_valid (bool): whether the response is valid or not.
        returns:
            n_output_tokens (int): the number of tokens in the text response.
        """
        encoding = tiktoken.get_encoding("cl100k_base")
        if model_output is None or not is_valid:
            return None
        else:
            n_output_tokens = len(encoding.encode(model_output))
            return n_output_tokens

    def base64encode(self, query_images):
        import base64
        from io import BytesIO

        encoded_images = []

        for query_image in query_images:

            buffered = BytesIO()
            query_image.save(buffered, format="JPEG")
            base64_bytes = base64.b64encode(buffered.getvalue())
            base64_string = base64_bytes.decode("utf-8")
            encoded_images.append(base64_string)

        return encoded_images


@dataclass
class KeyBasedAuthMixIn:
    """This class is used to handle key-based authentication for models."""

    api_key: str = None
    secret_key_params: dict = None

    def __post_init__(self):
        if self.api_key is None and self.secret_key_params is None:
            raise ValueError("Either api_key or secret_key_params must be provided.")
        self.api_key = self.get_api_key()

    def get_api_key(self):
        """
        This method is used to get the api_key for the models that require key-based authentication.
        Either api_key (str) or secret_key_params (dict) must be provided.
        if api_key is not directly provided, secret_key_params must be provided to get the api_key using get_secret method.
        """
        if self.api_key is None:
            self.api_key = get_secret(**self.secret_key_params)
        return self.api_key


@dataclass
class EndpointModel(Model):
    """This class is used to interact with API-based models."""

    num_retries: int = 3

    @abstractmethod
    def create_request(self, text_prompt, *args, **kwargs):
        raise NotImplementedError

    @abstractmethod
    def get_response(self, request):
        # must return the model output and the response time
        raise NotImplementedError

    def update_chat_history(self, query_text, model_output, *args, **kwargs):
        """
        This method is used to update the chat history with the model response.
        args:
            query_text (str): the text prompt to generate the response.
            model_output (str): the text response from the model.
        returns:
            previous_messages (list): a list of messages in the chat history.
        """
        previous_messages = kwargs.get("previous_messages", [])
        previous_messages.append({"role": "user", "content": query_text})
        previous_messages.append({"role": "assistant", "content": model_output})
        return previous_messages

    def generate(self, query_text, *args, **kwargs):
        """
        Calls the endpoint to generate the model response.
        args:
            query_text (str): the text prompt to generate the response.
            query_images (list): list of images in base64 bytes format to be included in the request.
            system_message (str): the system message to be included in the request.
        returns:
            response_dict (dict): a dictionary containing the model_output, is_valid, response_time, and n_output_tokens,
                                  and any other relevant information returned by the model.
        """
        response_dict = {}
        request = self.create_request(query_text, *args, **kwargs)
        attempts = 0
        model_output = None
        is_valid = False
        response_time = None
        n_output_tokens = None

        while attempts < self.num_retries:
            try:
                model_response = self.get_response(request)
                if model_response:
                    response_dict.update(model_response)
                    model_output = model_response["model_output"]
                    response_time = model_response["response_time"]
                    n_output_tokens = model_response.get("n_output_tokens", None)
                if self.chat_mode:
                    previous_messages = self.update_chat_history(query_text, model_output, *args, **kwargs)

                is_valid = True
                break
            except Exception as e:
                logging.warning(f"Attempt {attempts+1}/{self.num_retries} failed: {e}")
                do_return = self.handle_request_error(e)
                if do_return:
                    break
                attempts += 1
        else:
            logging.warning("All attempts failed.")

        response_dict.update(
            {
                "is_valid": is_valid,
                "model_output": model_output,
                "response_time": response_time,
                "n_output_tokens": n_output_tokens or self.count_tokens(model_output, is_valid),
            }
        )
        if self.chat_mode:
            response_dict.update({"previous_messages": previous_messages})
        return response_dict

    @abstractmethod
    def handle_request_error(self, e):
        raise NotImplementedError


@dataclass
class RestEndpointModel(EndpointModel, KeyBasedAuthMixIn):
    url: str = None
    model_name: str = None
    temperature: float = 0
    max_tokens: int = 2000
    top_p: float = 0.95
    frequency_penalty: float = 0
    presence_penalty: float = 0
    do_sample: bool = True
    timeout: int = None

    def create_request(self, text_prompt, query_images=None, system_message=None, previous_messages=None):
        """Creates a request for the model."""
        messages = []
        if system_message:
            messages.append({"role": "system", "content": system_message})
        if previous_messages:
            messages.extend(previous_messages)
        messages.append({"role": "user", "content": text_prompt})
        data = {
            "input_data": {
                "input_string": messages,
                "parameters": {
                    "temperature": self.temperature,
                    "top_p": self.top_p,
                    "do_sample": self.do_sample,
                    "max_new_tokens": self.max_tokens,
                },
            }
        }
        if query_images:
            raise NotImplementedError("Images are not supported for RestEndpointModel endpoints yet.")

        body = str.encode(json.dumps(data))
        # The azureml-model-deployment header will force the request to go to a specific deployment.
        # Remove this header to have the request observe the endpoint traffic rules
        headers = {
            "Content-Type": "application/json",
            "Authorization": ("Bearer " + self.api_key),
        }

        return urllib.request.Request(self.url, body, headers)

    def get_response(self, request):
        # Get the model response and measure the time taken.
        start_time = time.time()
        response = urllib.request.urlopen(request, timeout=self.timeout)
        end_time = time.time()
        # Parse the response and return the model output.
        res = json.loads(response.read())
        model_output = res["output"]
        response_time = end_time - start_time
        return {"model_output": model_output, "response_time": response_time}

    def handle_request_error(self, e):
        if isinstance(e, urllib.error.HTTPError):
            logging.info("The request failed with status code: " + str(e.code))
            # Print the headers - they include the request ID and the timestamp, which are useful for debugging.
            logging.info(e.info())
            logging.info(e.read().decode("utf8", "ignore"))
        else:
            logging.info("The request failed with: " + str(e))
        return False


@dataclass
class ServerlessAzureRestEndpointModel(EndpointModel, KeyBasedAuthMixIn):
    """This class can be used for serverless Azure model deployments."""

    """https://learn.microsoft.com/en-us/azure/ai-studio/how-to/deploy-models-serverless?tabs=azure-ai-studio"""
    url: str = None
    model_name: str = None
    stream: bool = False
    auth_scope: str = "https://cognitiveservices.azure.com/.default"
    timeout: int = None

    def __post_init__(self):
        try:
            super().__post_init__()
            self.headers = {
                "Content-Type": "application/json",
                "Authorization": ("Bearer " + self.api_key),
                # The behavior of the API when extra parameters are indicated in the payload.
                # Using pass-through makes the API to pass the parameter to the underlying model.
                # Use this value when you want to pass parameters that you know the underlying model can support.
                # https://learn.microsoft.com/en-us/azure/machine-learning/reference-model-inference-chat-completions?view=azureml-api-2
                "extra-parameters": "pass-through",
            }
        except ValueError:
<<<<<<< HEAD
            self.bearer_token_provider = get_bearer_token_provider(
                #DefaultAzureCredential(), self.auth_scope
                AzureCliCredential(), self.auth_scope
            )
=======
            self.bearer_token_provider = get_bearer_token_provider(DefaultAzureCredential(), self.auth_scope)
>>>>>>> 8868926c
            self.headers = {
                "Content-Type": "application/json",
                "Authorization": ("Bearer " + self.bearer_token_provider()),
                # The behavior of the API when extra parameters are indicated in the payload.
                # Using pass-through makes the API to pass the parameter to the underlying model.
                # Use this value when you want to pass parameters that you know the underlying model can support.
                # https://learn.microsoft.com/en-us/azure/machine-learning/reference-model-inference-chat-completions?view=azureml-api-2
                "extra-parameters": "pass-through",
            }

    @abstractmethod
    def create_request(self, text_prompt, query_images=None, system_message=None, previous_messages=None):
        # Exact model parameters are model-specific.
        # The method cannot be implemented unless the model being deployed is known.
        raise NotImplementedError

    def get_response(self, request):
        start_time = time.time()
        response = urllib.request.urlopen(request, timeout=self.timeout)
        end_time = time.time()
        res = json.loads(response.read())
        model_output = res["choices"][0]["message"]["content"]
        response_time = end_time - start_time
        response_dict = {
            "model_output": model_output,
            "response_time": response_time,
        }
        if "usage" in res:
            response_dict.update({"usage": res["usage"]})
        return response_dict

    def handle_request_error(self, e):
        if isinstance(e, urllib.error.HTTPError):
            logging.info("The request failed with status code: " + str(e.code))
            # Print the headers - they include the request ID and the timestamp, which are useful for debugging.
            logging.info(e.info())
            logging.info(e.read().decode("utf8", "ignore"))
        else:
            logging.info("The request failed with: " + str(e))
        return False


@dataclass
class LlamaServerlessAzureRestEndpointModel(ServerlessAzureRestEndpointModel):
    """Tested for Llama 3.1 405B Instruct deployments and Llama 3.2 90B Vision Instruct."""

    """See https://learn.microsoft.com/en-us/azure/ai-studio/how-to/deploy-models-llama?tabs=llama-three for the api reference."""

    temperature: float = 0
    max_tokens: int = 2000
    top_p: float = 0.95
    frequency_penalty: float = 0
    presence_penalty: float = 0
    use_beam_search: bool = False
    best_of: int = 1
    skip_special_tokens: bool = False
    ignore_eos: bool = False

    def create_request(self, text_prompt, query_images=None, system_message=None, previous_messages=None):
        messages = []
        if system_message:
            messages.append({"role": "system", "content": system_message})
        if previous_messages:
            messages.extend(previous_messages)
        user_content = text_prompt
        if query_images:
            if len(query_images) > 1:
                raise ValueError("Llama vision model does not support more than 1 image.")
            encoded_images = self.base64encode(query_images)
            user_content = [
                {"type": "text", "text": text_prompt},
                {
                    "type": "image_url",
                    "image_url": {
                        "url": f"data:image/png;base64,{encoded_images[0]}",
                    },
                },
            ]
        messages.append({"role": "user", "content": user_content})

        data = {
            "messages": messages,
            "max_tokens": self.max_tokens,
            "temperature": self.temperature,
            "top_p": self.top_p,
            "best_of": self.best_of,
            "presence_penalty": self.presence_penalty,
            "use_beam_search": self.use_beam_search,
            "ignore_eos": self.ignore_eos,
            "skip_special_tokens": self.skip_special_tokens,
            "stream": self.stream,
        }
        body = str.encode(json.dumps(data))
        return urllib.request.Request(self.url, body, self.headers)


@dataclass
class MistralServerlessAzureRestEndpointModel(ServerlessAzureRestEndpointModel):
    """Tested for Mistral Large 2 2407 deployments."""

    """See https://learn.microsoft.com/en-us/azure/ai-studio/how-to/deploy-models-mistral?tabs=mistral-large#mistral-chat-api for the api reference."""
    temperature: float = 0
    max_tokens: int = 2000
    top_p: float = 1
    safe_prompt: bool = False

    def __post_init__(self):
        if self.temperature == 0 and self.top_p != 1:
            warning_message = "Top_p must be 1 when using greedy sampling. Temperature zero means greedy sampling. Top_p will be reset to 1. See https://learn.microsoft.com/en-us/azure/ai-studio/how-to/deploy-models-mistral?tabs=mistral-large#mistral-chat-api for more information."
            logging.warning(warning_message)
            self.top_p = 1
        super().__post_init__()

    def create_request(self, text_prompt, query_images=None, system_message=None, previous_messages=None):
        messages = []
        if system_message:
            messages.append({"role": "system", "content": system_message})
        if previous_messages:
            messages.extend(previous_messages)
        if query_images:
            raise NotImplementedError("Images are not supported for MistralServerlessAzureRestEndpointModel endpoints.")
        messages.append({"role": "user", "content": text_prompt})
        data = {
            "messages": messages,
            "max_tokens": self.max_tokens,
            "temperature": self.temperature,
            "top_p": self.top_p,
            # Safe_prompt activates an optional system prompt to enforce guardrails.
            # See https://docs.mistral.ai/capabilities/guardrailing/
            "safe_prompt": self.safe_prompt,
            "stream": self.stream,
        }
        body = str.encode(json.dumps(data))
        return urllib.request.Request(self.url, body, self.headers)


@dataclass
class DeepseekR1ServerlessAzureRestEndpointModel(ServerlessAzureRestEndpointModel):
    # setting temperature to 0.6 as suggested in https://huggingface.co/deepseek-ai/DeepSeek-R1
    temperature: float = 0.6
    max_tokens: int = 4096
    top_p: float = 0.95
    presence_penalty: float = 0

    def create_request(self, text_prompt, query_images=None, system_message=None, previous_messages=None):
        messages = []
        if system_message:
            messages.append({"role": "system", "content": system_message})
        if previous_messages:
            messages.extend(previous_messages)
        if query_images:
            raise NotImplementedError(
                "Images are not supported for DeepseekR1ServerlessAzureRestEndpointModel endpoints."
            )
        messages.append({"role": "user", "content": text_prompt})
        data = {
            "messages": messages,
            "max_tokens": self.max_tokens,
            "temperature": self.temperature,
            "top_p": self.top_p,
            "presence_penalty": self.presence_penalty,
        }
        body = str.encode(json.dumps(data))
        return urllib.request.Request(self.url, body, self.headers)


@dataclass
class OpenAICommonRequestResponseMixIn:
    """
    This mixin class defines the request and response handling for most OpenAI models.
    """

    def create_request(self, text_prompt, query_images=None, system_message=None, previous_messages=None):
        messages = []
        if system_message:
            messages.append({"role": "system", "content": system_message})
        if previous_messages:
            messages.extend(previous_messages)
        user_content = text_prompt
        if query_images:
            encoded_images = self.base64encode(query_images)
            user_content = [
                {"type": "text", "text": text_prompt},
                {
                    "type": "image_url",
                    "image_url": {
                        "url": f"data:image/png;base64,{encoded_images[0]}",
                    },
                },
            ]
        messages.append({"role": "user", "content": user_content})
        request_body = {"messages": messages}
        for kwarg in {"extra_body"}:
            if hasattr(self, kwarg):
                request_body[kwarg] = getattr(self, kwarg)
        return request_body

    def get_response(self, request):
        start_time = time.time()
        completion = self.client.chat.completions.create(
            model=self.model_name,
            top_p=self.top_p,
            # seed=self.seed,
            frequency_penalty=self.frequency_penalty,
            presence_penalty=self.presence_penalty,
            temperature=self.temperature,
            max_tokens=self.max_tokens,
            extra_body=self.extra_body,
            **request,
        )
        end_time = time.time()
        openai_response = completion.model_dump()
        model_output = openai_response["choices"][0]["message"]["content"]
        response_time = end_time - start_time
        response_dict = {
            "model_output": model_output,
            "response_time": response_time,
        }
        if "usage" in openai_response:
            usage = openai_response["usage"]
            response_dict.update({"usage": usage})
            if isinstance(usage, dict) and "completion_tokens" in usage:
                response_dict.update({"n_output_tokens": usage["completion_tokens"]})
        return response_dict


class AzureOpenAIClientMixIn:
    """This mixin provides some methods to interact with Azure OpenAI models."""

    def get_client(self):
        from openai import AzureOpenAI

<<<<<<< HEAD
        token_provider = get_bearer_token_provider(
            #DefaultAzureCredential(), self.auth_scope
            AzureCliCredential(), self.auth_scope
        )
=======
        token_provider = get_bearer_token_provider(DefaultAzureCredential(), self.auth_scope)
>>>>>>> 8868926c
        return AzureOpenAI(
            azure_endpoint=self.url,
            api_version=self.api_version,
            azure_ad_token_provider=token_provider,
        )

    def handle_request_error(self, e):
        # if the error is due to a content filter, there is no need to retry
        if hasattr(e, "code") and e.code == "content_filter":
            logging.warning("Content filtered.")
            response = None
            return response, False, True
        else:
            logging.warning(str(e))
        return False


class DirectOpenAIClientMixIn(KeyBasedAuthMixIn):
    """This mixin class provides some methods for using OpenAI models dirctly (not through Azure)"""

    def get_client(self):
        from openai import OpenAI


        return OpenAI(
            base_url=self.base_url,
            api_key=self.api_key,
        )

    def handle_request_error(self, e):
        logging.warning(e)
        return False


@dataclass
class AzureOpenAIModel(OpenAICommonRequestResponseMixIn, AzureOpenAIClientMixIn, EndpointModel):
    """This class is used to interact with Azure OpenAI models."""

    url: str = None
    model_name: str = None
    temperature: float = 0
    max_tokens: int = 2000
    top_p: float = 0.95
    frequency_penalty: float = 0
    presence_penalty: float = 0
    seed: int = 0
    api_version: str = "2023-06-01-preview"
    auth_scope: str = "https://cognitiveservices.azure.com/.default"

    def __post_init__(self):
        self.client = self.get_client()
        self.extra_body = None


@dataclass
class DirectOpenAIModel(OpenAICommonRequestResponseMixIn, DirectOpenAIClientMixIn, EndpointModel):
    """This class is used to interact with OpenAI models dirctly (not through Azure)"""

    model_name: str = None
    temperature: float = 0
    max_tokens: int = 2000
    top_p: float = 0.95
    frequency_penalty: float = 0
    presence_penalty: float = 0
    seed: int = 0
    api_version: str = "2023-06-01-preview"
    base_url: str = "https://api.openai.com/v1"
    extra_body: dict = None

    def __post_init__(self):
        self.api_key = self.get_api_key()
        self.client = self.get_client()


class OpenAIOModelsRequestResponseMixIn:
    def create_request(self, text_prompt, query_images=None, system_message=None, previous_messages=None):
        messages = []
        if system_message and "o1-preview" in self.model_name:
            logging.warning("System and developer messages are not supported by OpenAI O1 preview model.")
        elif system_message:
            # Developer messages are the new system messages:
            # Starting with o1-2024-12-17, o1 models support developer messages rather than system messages,
            # to align with the chain of command behavior described in the model spec.
            messages.append({"role": "developer", "content": system_message})
        if previous_messages:
            messages.extend(previous_messages)

        user_content = text_prompt
        if query_images and "o1-preview" in self.model_name:
            logging.warning("Images are not supported by OpenAI O1 preview model.")
        elif query_images:
            encoded_images = self.base64encode(query_images)
            user_content = [
                {"type": "text", "text": text_prompt},
                {
                    "type": "image_url",
                    "image_url": {
                        "url": f"data:image/png;base64,{encoded_images[0]}",
                    },
                },
            ]

        messages.append({"role": "user", "content": user_content})
        request_body = {"messages": messages}
        for kwarg in {"extra_body"}:
            if hasattr(self, kwarg):
                request_body[kwarg] = getattr(self, kwarg)
        return request_body

    def get_response(self, request):
        start_time = time.time()
        if "o1-preview" in self.model_name:
            if self.reasoning_effort == "high":
                logging.error("Reasoning effort is not supported by OpenAI O1 preview model.")
            completion = self.client.chat.completions.create(
                model=self.model_name,
                seed=self.seed,
                temperature=self.temperature,
                top_p=self.top_p,
                frequency_penalty=self.frequency_penalty,
                presence_penalty=self.presence_penalty,
                extra_body=self.extra_body,
                **request,
            )
        else:
            completion = self.client.chat.completions.create(
                model=self.model_name,
                seed=self.seed,
                temperature=self.temperature,
                top_p=self.top_p,
                frequency_penalty=self.frequency_penalty,
                presence_penalty=self.presence_penalty,
                reasoning_effort=self.reasoning_effort,
                extra_body=self.extra_body,
                **request,
            )
        end_time = time.time()
        openai_response = completion.model_dump()
        model_output = openai_response["choices"][0]["message"]["content"]
        response_time = end_time - start_time
        response_dict = {
            "model_output": model_output,
            "response_time": response_time,
        }
        if "usage" in openai_response:
            response_dict.update({"usage": openai_response["usage"]})
        return response_dict


@dataclass
class DirectOpenAIOModel(OpenAIOModelsRequestResponseMixIn, DirectOpenAIClientMixIn, EndpointModel):
    model_name: str = None
    temperature: float = 1
    # Not used currently, because the API throws:
    # "Completions.create() got an unexpected keyword argument 'max_completion_tokens'"
    # although this argument is documented in the OpenAI API documentation.
    max_completion_tokens: int = 2000
    top_p: float = 1
    seed: int = 0
    frequency_penalty: float = 0
    presence_penalty: float = 0
    reasoning_effort: str = "medium"
    base_url: str = "https://api.openai.com/v1"
    extra_body: dict = None

    def __post_init__(self):
        self.api_key = self.get_api_key()
        self.client = self.get_client()


@dataclass
class AzureOpenAIOModel(OpenAIOModelsRequestResponseMixIn, AzureOpenAIClientMixIn, EndpointModel):
    url: str = None
    model_name: str = None
    temperature: float = 1
    # Not used currently, because the API throws:
    # "Completions.create() got an unexpected keyword argument 'max_completion_tokens'"
    # although this argument is documented in the OpenAI API documentation.
    max_completion_tokens: int = 2000
    top_p: float = 1
    seed: int = 0
    frequency_penalty: float = 0
    presence_penalty: float = 0
    reasoning_effort: str = "medium"
    api_version: str = "2023-06-01-preview"
    auth_scope: str = "https://cognitiveservices.azure.com/.default"

    def __post_init__(self):
        self.client = self.get_client()
        self.extra_body = None


@dataclass
class GeminiModel(EndpointModel, KeyBasedAuthMixIn):
    """This class is used to interact with Gemini models through the python api."""

    timeout: int = 600
    model_name: str = None
    temperature: float = 0
    max_tokens: int = 2000
    top_p: float = 0.95

    def __post_init__(self):
        super().__post_init__()
        import google.generativeai as genai
        from google.generativeai.types import HarmBlockThreshold, HarmCategory

        genai.configure(api_key=self.api_key)
        # Safety config, turning off all filters for direct experimentation with the model only
        self.safety_settings = {
            HarmCategory.HARM_CATEGORY_HATE_SPEECH: HarmBlockThreshold.BLOCK_NONE,
            HarmCategory.HARM_CATEGORY_HARASSMENT: HarmBlockThreshold.BLOCK_NONE,
            HarmCategory.HARM_CATEGORY_DANGEROUS_CONTENT: HarmBlockThreshold.BLOCK_NONE,
            HarmCategory.HARM_CATEGORY_SEXUALLY_EXPLICIT: HarmBlockThreshold.BLOCK_NONE,
        }
        self.gen_config = genai.GenerationConfig(
            max_output_tokens=self.max_tokens, temperature=self.temperature, top_p=self.top_p
        )

    def create_request(self, text_prompt, query_images=None, system_message=None, previous_messages=None):
        import google.generativeai as genai

        if self.model_name == "gemini-1.0-pro":
            if system_message:
                logging.warning("System messages are not supported for Gemini 1.0 Pro.")
            self.model = genai.GenerativeModel(self.model_name)
        else:
            self.model = genai.GenerativeModel(self.model_name, system_instruction=system_message)

        if query_images:
            return [text_prompt] + query_images
        else:
            return text_prompt

    def get_response(self, request):
        start_time = time.time()
        gemini_response = None
        try:
            gemini_response = self.model.generate_content(
                request,
                generation_config=self.gen_config,
                request_options={"timeout": self.timeout},
                safety_settings=self.safety_settings,
            )
            end_time = time.time()
            model_output = gemini_response.parts[0].text
            response_time = end_time - start_time
        except Exception as e:
            self.handle_gemini_error(e, gemini_response)

        response_dict = {
            "model_output": model_output,
            "response_time": response_time,
        }
        if hasattr(gemini_response, "usage_metadata"):
            try:
                response_dict.update(
                    {
                        "usage": {
                            "prompt_token_count": gemini_response.usage_metadata.prompt_token_count,
                            "candidates_token_count": gemini_response.usage_metadata.candidates_token_count,
                            "total_token_count": gemini_response.usage_metadata.total_token_count,
                        }
                    }
                )
            except AttributeError:
                logging.warning("Usage metadata not found in the response.")
        return response_dict

    def handle_gemini_error(self, e, gemini_response):
        """Handles exceptions originating from making requests to Gemini through the python api.

        args:
            e: Exception that occurred during getting a response.
            gemini_response: The response object from the gemini model.
        returns:
            _type_: do_return (True if the call should not be attempted again).
        """
        # Handling cases where the model explicitly blocks prompts and provides a reason for it.
        # In these cases, there is no need to make a new attempt as the model will continue to explicitly block the request, do_return = True.
        if e.__class__.__name__ == "ValueError" and gemini_response.prompt_feedback.block_reason > 0:
            logging.warning(
                f"Attempt failed due to explicitly blocked input prompt: {e} Block Reason {gemini_response.prompt_feedback.block_reason}"
            )

        # Handling cases where the model implicitly blocks prompts and does not provide an explicit block reason for it but rather an empty content.
        # In these cases, there is no need to make a new attempt as the model will continue to implicitly block the request, do_return = True.
        # Note that, in some cases, the model may still provide a finish reason as shown here https://ai.google.dev/api/generate-content?authuser=2#FinishReason
        elif e.__class__.__name__ == "IndexError" and len(gemini_response.parts) == 0:
            logging.warning(f"Attempt failed due to implicitly blocked input prompt and empty model output: {e}")
            # For cases where there are some response candidates do_return is still True because in most cases these candidates are incomplete.
            # Trying again may not necessarily help, unless in high temperature regimes.
            if len(gemini_response.candidates) > 0:
                logging.warning(f"The response is not empty and has : {len(gemini_response.candidates)} candidates")
                logging.warning(
                    f"Finish Reason for the first answer candidate is: {gemini_response.candidates[0].finish_reason}"
                )
                logging.warning(
                    f"Safety Ratings for the first answer candidate are: {gemini_response.candidates[0].safety_ratings}"
                )

        raise e

    def handle_request_error(self, e):
        # Any error case not handled in handle_gemini_error will be attempted again, do_return = False.
        return False


@dataclass
class TogetherModel(OpenAICommonRequestResponseMixIn, KeyBasedAuthMixIn, EndpointModel):
    """This class is used to interact with Together models through the together python api."""

    timeout: int = 600
    model_name: str = None
    temperature: float = 0
    max_tokens: int = 65536
    top_p: float = 0.95
    presence_penalty: float = 0
    stop = ["<｜end▁of▁sentence｜>"]

    def __post_init__(self):
        from together import Together

        self.api_key = self.get_api_key()
        self.client = Together(api_key=self.api_key)

    def get_response(self, request):
        start_time = time.time()
        completion = self.client.chat.completions.create(
            model=self.model_name,
            top_p=self.top_p,
            presence_penalty=self.presence_penalty,
            temperature=self.temperature,
            max_tokens=self.max_tokens,
            stop=self.stop,
            **request,
        )

        end_time = time.time()
        openai_response = completion.model_dump()
        model_output = openai_response["choices"][0]["message"]["content"]
        response_time = end_time - start_time
        response_dict = {
            "model_output": model_output,
            "response_time": response_time,
        }
        if "usage" in openai_response:
            response_dict.update({"usage": openai_response["usage"]})
        return response_dict

    def handle_request_error(self, e):
        return False


@dataclass
class HuggingFaceModel(Model):
    """This class is used to run a self-hosted language model via HuggingFace apis."""

    model_name: str = None
    device: str = "cpu"
    max_tokens: int = 2000
    temperature: float = 0.001
    top_p: float = 0.95
    do_sample: bool = True
    apply_model_template: bool = True

    quantize: bool = False
    use_flash_attn: bool = False

    def __post_init__(self):
        # The device need to be set before get_model() is called
        self.device = self.pick_available_device()
        self.get_model()

    def get_model(self):
        import torch
        from transformers import AutoModelForCausalLM, AutoTokenizer

        quantization_config = None
        if self.quantize:
            from transformers import BitsAndBytesConfig

            logging.info("Quantizing model")
            # specify how to quantize the model
            quantization_config = BitsAndBytesConfig(
                load_in_4bit=True,
                bnb_4bit_compute_dtype=torch.float16,
            )

        self.model = AutoModelForCausalLM.from_pretrained(
            self.model_name,
            torch_dtype=torch.float16,
            quantization_config=quantization_config,
            device_map=self.device,
            use_flash_attention_2=self.use_flash_attn,
        )

        self.tokenizer = AutoTokenizer.from_pretrained(self.model_name, use_fast=False)

    def pick_available_device(self):
        """
        This method will enumerate all GPU devices and return the one with the lowest utilization.
        This is useful in running locally hosted HuggingFace models on multi-gpu machines.
        """
        import numpy as np
        import torch

        device = "cpu"

        if torch.cuda.is_available():
            utilizations = []
            for i in range(torch.cuda.device_count()):
                util = torch.cuda.utilization(f"cuda:{i}")
                utilizations.append(util)

            gpu_index = np.argmin(utilizations)

            device = f"cuda:{gpu_index}"

        logging.info(f"Using device {device} for model self hosting")

        return device

    def _generate(self, text_prompt, query_images=None):

        inputs = self.tokenizer(text_prompt, return_tensors="pt").to(self.device)
        start_time = time.time()
        output_ids = self.model.generate(
            inputs["input_ids"],
            max_new_tokens=self.max_tokens,
            temperature=self.temperature,
            top_p=self.top_p,
            do_sample=self.do_sample,
        )
        end_time = time.time()
        sequence_length = inputs["input_ids"].shape[1]
        new_output_ids = output_ids[:, sequence_length:]
        model_output = self.tokenizer.batch_decode(
            new_output_ids, skip_special_tokens=True, clean_up_tokenization_spaces=False
        )[0]

        response_time = end_time - start_time
        return {
            "model_output": model_output,
            "response_time": response_time,
        }

    def generate(self, text_prompt, query_images=None, system_message=None):
        response_dict = {}

        if text_prompt:
            if self.apply_model_template:
                text_prompt = self.model_template_fn(text_prompt, system_message)

            try:
                model_response = self._generate(text_prompt, query_images=query_images)
                if model_response:
                    response_dict.update(model_response)
                is_valid = True

            except Exception as e:
                logging.warning(e)
                is_valid = False

        response_dict.update(
            {
                "is_valid": is_valid,
                "n_output_tokens": self.count_tokens(response_dict["model_output"], response_dict["is_valid"]),
            }
        )
        return response_dict

    def model_template_fn(self, text_prompt, system_message=None):
        return system_message + " " + text_prompt if system_message else text_prompt


@dataclass
class Phi3HFModel(HuggingFaceModel):
    """This class is used to run a self-hosted PHI3 model via HuggingFace apis."""

    def __post_init__(self):
        super().__post_init__()
        if "microsoft/Phi-3" not in self.model_name:
            logging.warning(
                "This model class applies a template to the prompt that is specific to Phi-3 models"
                "but your model is not a Phi-3 model."
            )

    def model_template_fn(self, text_prompt, system_message=None):
        text_prompt = super().model_template_fn(text_prompt, system_message)
        return f"<|user|>\n{text_prompt}<|end|>\n<|assistant|>"


@dataclass
class Phi4HFModel(HuggingFaceModel):
    """This class is used to run a self-hosted PHI3 model via HuggingFace apis."""

    def __post_init__(self):
        super().__post_init__()
        if "microsoft/phi-4" not in self.model_name:
            logging.warning(
                "This model class applies a template to the prompt that is specific to Phi-4 models"
                "but your model is not a Phi-4 model."
            )

    def model_template_fn(self, text_prompt, system_message=None):
        if system_message:
            return f"<|im_start|>system<|im_sep|>\n{system_message}<|im_start|>user<|im_sep|>\n{text_prompt}<|im_end|>\n<|im_start|>assistant<|im_sep|>"
        else:
            return f"<|im_start|>user<|im_sep|>\n{text_prompt}<|im_end|>\n<|im_start|>assistant<|im_sep|>"


@dataclass
class LLaVAHuggingFaceModel(HuggingFaceModel):
    """This class is used to run a self-hosted LLaVA model via HuggingFace apis."""

    def __post_init__(self):
        super().__post_init__()
        if "llava" not in self.model_name:
            logging.warning(
                "This model class applies a template to the prompt that is specific to LLAVA models"
                "but your model is not a LLAVA model."
            )

    def get_model(self):
        import torch
        from transformers import (
            AutoProcessor,
            LlavaForConditionalGeneration,
            LlavaNextForConditionalGeneration,
            LlavaNextProcessor,
        )

        quantization_config = None
        if self.quantize:
            from transformers import BitsAndBytesConfig

            logging.info("Quantizing model")
            # specify how to quantize the model
            quantization_config = BitsAndBytesConfig(
                load_in_4bit=True,
                bnb_4bit_compute_dtype=torch.float16,
            )

        if "v1.6" in self.model_name:
            self.model = LlavaNextForConditionalGeneration.from_pretrained(
                self.model_name,
                torch_dtype=torch.float16,
                quantization_config=quantization_config,
                device_map=self.device,
                use_flash_attention_2=self.use_flash_attn,
            )
            self.processor = LlavaNextProcessor.from_pretrained(self.model_name)
        else:
            self.model = LlavaForConditionalGeneration.from_pretrained(
                self.model_name,
                torch_dtype=torch.float16,
                quantization_config=quantization_config,
                device_map=self.device,
                use_flash_attention_2=self.use_flash_attn,
            )

            self.processor = AutoProcessor.from_pretrained(self.model_name)

    def _generate(self, text_prompt, query_images=None):
        inputs = self.processor(text=text_prompt, images=query_images, return_tensors="pt").to(self.device)
        start_time = time.time()
        output_ids = self.model.generate(
            **inputs,
            max_new_tokens=self.max_tokens,
            temperature=self.temperature,
            top_p=self.top_p,
            do_sample=self.do_sample,
        )
        end_time = time.time()
        sequence_length = inputs["input_ids"].shape[1]
        new_output_ids = output_ids[:, sequence_length:]
        model_output = self.processor.batch_decode(
            new_output_ids, skip_special_tokens=True, clean_up_tokenization_spaces=False
        )[0]

        response_time = end_time - start_time
        return {
            "model_output": model_output,
            "response_time": response_time,
        }

    def generate(self, text_prompt, query_images=None, system_message=None):

        if query_images and len(query_images) > 1:
            logging.error(f"Not implemented for more than 1 image. {len(query_images)} images are in the prompt")
            return {"model_output": None, "is_valid": False, "response_time": None, "n_output_tokens": None}

        return super().generate(text_prompt, query_images=query_images, system_message=system_message)

    def model_template_fn(self, text_prompt, system_message=None):
        text_prompt = f"<image>\n{text_prompt}"

        if "v1.6-mistral" in self.model_name:
            text_prompt = f"[INST] {text_prompt} [/INST]"
        elif "v1.6-vicuna" in self.model_name:
            if system_message:
                text_prompt = f"{system_message} USER: {text_prompt} ASSISTANT:"
            else:
                text_prompt = f"A chat between a curious human and an artificial intelligence assistant. The assistant gives helpful, detailed, and polite answers to the human's questions. USER: {text_prompt} ASSISTANT:"
        elif "v1.6-34b" in self.model_name:
            if system_message:
                text_prompt = f"<|im_start|>system\n{system_message}<|im_end|><|im_start|>user\n{text_prompt}<|im_end|><|im_start|>assistant\n"
            else:
                text_prompt = f"<|im_start|>system\nAnswer the questions.<|im_end|><|im_start|>user\n{text_prompt}<|im_end|><|im_start|>assistant\n"
        else:
            if system_message:
                text_prompt = f"{system_message} USER: {text_prompt} ASSISTANT:"
            else:
                text_prompt = f"USER: {text_prompt} ASSISTANT:"

        return text_prompt


@dataclass
class LLaVAModel(LLaVAHuggingFaceModel):
    """This class is used to run a self-hosted LLaVA model via the LLaVA package."""

    model_base: str = None
    num_beams: int = 1

    def __post_init__(self):
        super().__post_init__()

    def get_model(self):
        from llava.mm_utils import get_model_name_from_path
        from llava.model.builder import load_pretrained_model
        from llava.utils import disable_torch_init

        disable_torch_init()

        self.model_path = self.model_name
        self.model_name = get_model_name_from_path(self.model_path)

        tokenizer, model, processor, _ = load_pretrained_model(
            self.model_path,
            self.model_base,
            self.model_name,
            load_4bit=self.quantize,
            device_map="auto",
            device=self.device,
            use_flash_attn=self.use_flash_attn,
        )
        model.eval()

        self.model = model
        self.processor = processor
        self.tokenizer = tokenizer

    def _generate(self, text_prompt, query_images=None, system_message=None):

        import torch
        from llava.constants import IMAGE_TOKEN_INDEX
        from llava.mm_utils import process_images, tokenizer_image_token

        image_sizes = [x.size for x in query_images]

        images_tensor = process_images(query_images, self.processor, self.model.config).to(
            self.device, dtype=torch.float16
        )

        input_ids = (
            tokenizer_image_token(text_prompt, self.tokenizer, IMAGE_TOKEN_INDEX, return_tensors="pt")
            .unsqueeze(0)
            .to(self.device)
        )

        with torch.inference_mode():
            start_time = time.time()
            output_ids = self.model.generate(
                input_ids,
                images=images_tensor,
                image_sizes=image_sizes,
                do_sample=self.do_sample,
                temperature=self.temperature,
                num_beams=self.num_beams,
                max_new_tokens=self.max_tokens,
                use_cache=True,
            )
            end_time = time.time()

        model_output = self.tokenizer.batch_decode(output_ids, skip_special_tokens=True)[0].strip()
        response_time = end_time - start_time
        return {
            "model_output": model_output,
            "response_time": response_time,
        }


@dataclass
class VLLMModel(Model):
    """This class is used to run a self-hosted language model via vLLM apis.
    This class uses the chat() functionality of vLLM which applies a template included in the HF model files.
    If the model files do not include a template, no template will be applied.
    """

    model_name: str = None
    trust_remote_code: bool = False
    tensor_parallel_size: int = 1
    dtype: str = "auto"
    quantization: str = None
    seed: int = 0
    gpu_memory_utilization: float = 0.9
    cpu_offload_gb: float = 0

    temperature: float = 0.001
    top_p: float = 0.95
    top_k: int = -1
    max_tokens: int = 2000

    def __post_init__(self):
        # vLLM automatically picks an available devices when get_model() is called
        self.get_model()

    def get_model(self):
        from vllm import LLM

        self.model = LLM(
            model=self.model_name,
            trust_remote_code=self.trust_remote_code,
            tensor_parallel_size=self.tensor_parallel_size,
            dtype=self.dtype,
            quantization=self.quantization,
            seed=self.seed,
            gpu_memory_utilization=self.gpu_memory_utilization,
            cpu_offload_gb=self.cpu_offload_gb,
        )

    def _generate(self, text_prompt, query_images=None):
        from vllm import SamplingParams

        sampling_params = SamplingParams(
            temperature=self.temperature,
            top_p=self.top_p,
            top_k=self.top_k,
            max_tokens=self.max_tokens,
        )

        start_time = time.time()
        outputs = self.model.chat(text_prompt, sampling_params)
        end_time = time.time()

        model_output = outputs[0].outputs[0].text
        response_time = end_time - start_time
        return {
            "model_output": model_output,
            "response_time": response_time,
        }

    def generate(self, text_prompt, query_images=None, system_message=None):
        response_dict = {}
        model_output = None
        response_time = None
        is_valid = False
        if text_prompt:
            messages = self.create_request(text_prompt, system_message)
            try:
                model_response = self._generate(messages, query_images=query_images)

                if model_response:
                    response_dict.update(model_response)
                    model_output = model_response["model_output"]
                    response_time = model_response["response_time"]
                is_valid = True

            except Exception as e:
                logging.warning(e)
                is_valid = False

        response_dict.update(
            {
                "model_output": model_output,
                "is_valid": is_valid,
                "response_time": response_time,
                "n_output_tokens": self.count_tokens(model_output, is_valid),
            }
        )
        return response_dict

    def create_request(self, text_prompt, system_message=None):
        if system_message:
            return [
                {"role": "system", "content": system_message},
                {"role": "user", "content": text_prompt},
            ]
        else:
            return [{"role": "user", "content": text_prompt}]
    

class _LocalVLLMDeploymentHandler:
    """This class is used to handle the deployment of vLLM servers."""
    # Chose against dataclass here so we have the option to accept kwargs
    # and pass them to the vLLM deployment script.

    # Used to store references to logs of the servers, since those contain PIDs for shutdown.
    logs = []

    def __init__(
        self,
        model_name: str = None,
        num_servers: int = 1,
        trust_remote_code: bool = False,
        tensor_parallel_size: int = 1,
        pipeline_parallel_size: int = 1,
        dtype: str = "auto",
        quantization: str = None,
        seed: int = 0,
        gpu_memory_utilization: float = 0.9,
        cpu_offload_gb: float = 0,
        ports: list = None,
    ):
        if not model_name:
            raise ValueError("LocalVLLM model_name must be specified.")
        self.model_name = model_name
        self.num_servers = num_servers
        self.trust_remote_code = trust_remote_code
        self.tensor_parallel_size = tensor_parallel_size
        self.pipeline_parallel_size = pipeline_parallel_size
        self.dtype = dtype
        self.quantization = quantization
        self.seed = seed
        self.gpu_memory_utilization = gpu_memory_utilization
        self.cpu_offload_gb = cpu_offload_gb

        self.ports = ports
        self.session = requests.Session()
        self.clients = self._get_clients()
        if len(self.clients) != self.num_servers:
            raise RuntimeError(f"Failed to start all servers.")

    def _get_clients(self):
        '''Get clients to access vllm servers, by checking for running servers and deploying if necessary.'''
        from openai import OpenAI as OpenAIClient

        # If the user passes ports, check if the servers are running and populate clients accordingly.
        if self.ports:
            healthy_server_urls = ['http://0.0.0.0:' + port + '/v1' for port in self.get_healthy_ports()]
            if len(healthy_server_urls) > 0:
                logging.info(f"Found {len(healthy_server_urls)} healthy servers.")
                return [OpenAIClient(base_url=url, api_key = 'none') for url in healthy_server_urls]

        # Even if the user doesn't pass ports, we can check if there happen to be deployed servers.
        # There is no guarantee that the servers are hosting the correct model.
        self.ports = [str(8000 + i) for i in range(self.num_servers)]
        healthy_server_urls = ['http://0.0.0.0:' + port + '/v1' for port in self.get_healthy_ports()]
        if len(healthy_server_urls) == self.num_servers:
            logging.info(f"Found {len(healthy_server_urls)} healthy servers.")
            return [OpenAIClient(base_url=url, api_key = 'none') for url in healthy_server_urls]
        
        # If that didn't work, let's deploy and wait for servers to come online.
        self.deploy_servers()
        server_start_time = time.time()
        while time.time() - server_start_time < 600:
            time.sleep(10)
            healthy_ports = self.get_healthy_ports()
            if len(healthy_ports) == self.num_servers:
                logging.info(f"All {self.num_servers} servers are online.")
                healthy_server_urls = ['http://0.0.0.0:' + port + '/v1' for port in healthy_ports]
                return [OpenAIClient(base_url=url, api_key = 'none') for url in healthy_server_urls]
            else:
                logging.info(f"Waiting for {self.num_servers - len(healthy_ports)} more servers to come online.")
        

    def get_healthy_ports(self) -> list[str]:
        """Check if servers are running."""

        healthy_ports = []
        for port in self.ports:
            try:
                self.session.get('http://0.0.0.0:' + port +'/health')
                healthy_ports.append(port)
            except:
                pass
        return healthy_ports
    
    def deploy_servers(self):
        """Deploy vLLM servers in background threads using the specified parameters."""

        logging.info(f"No vLLM servers are running. Starting {self.num_servers} new servers at {self.ports}.")
        import os, datetime

        gpus_per_port = self.pipeline_parallel_size * self.tensor_parallel_size
        date = datetime.datetime.now().strftime("%Y-%m-%d-%H-%M-%S.%f")
        log_dir = os.path.join("logs", "local_vllm_deployment_logs", f"{date}")
        os.makedirs(log_dir)

        for index in range(self.num_servers):
            port = 8000 + index
            log_file = os.path.join(log_dir, f"{port}.log")
            self.logs.append(log_file)
            background_thread = threading.Thread(
                target = lambda: self.deploy_server(index, gpus_per_port, log_file)
            )
            background_thread.daemon = True
            background_thread.start()

    def deploy_server(self, index: int, gpus_per_port: int, log_file: str):
        """Deploy a single vLLM server using gpus_per_port many gpus starting at index*gpus_per_port."""
        
        import subprocess
        port = 8000 + index
        first_gpu = index * gpus_per_port
        last_gpu = first_gpu + gpus_per_port - 1
        devices = ",".join(str(gpu_num) for gpu_num in range(first_gpu, last_gpu + 1))

        command = [
            "CUDA_VISIBLE_DEVICES=" + devices,
            "vllm serve",
            self.model_name,
            "--port", str(port),
            "--tensor_parallel_size", str(self.tensor_parallel_size),
            "--pipeline_parallel_size", str(self.pipeline_parallel_size),
            "--dtype", self.dtype,
            "--seed", str(self.seed),
            "--gpu_memory_utilization", str(self.gpu_memory_utilization),
            "--cpu_offload_gb", str(self.cpu_offload_gb)
        ]
        if self.quantization:
            command.append("--quantization")
            command.append(self.quantization)
        if self.trust_remote_code:
            command.append("--trust_remote_code")
        command = " ".join(command)
        logging.info(f"Running command: {command}")
        with open(log_file, 'w') as log_writer:
            subprocess.run(command, shell=True, stdout=log_writer, stderr=log_writer)

    @classmethod
    def shutdown_servers(cls):
        """Shutdown all vLLM servers deployed during this run."""

        import re, os, signal
        for log_file in cls.logs:
            with open(log_file, "r") as f:
                for line in f:
                    if "Started server process" in line:
                        match = re.search(r"\d+", line)
                        if match:
                            pid = int(match.group())
                            logging.info(f"Shutting down server with PID {pid}.")
                            os.kill(pid, signal.SIGINT)
                            break


local_vllm_model_lock = threading.Lock()
local_vllm_deployment_handlers : dict[str, _LocalVLLMDeploymentHandler] = {}
    
        
@dataclass
class LocalVLLMModel(OpenAICommonRequestResponseMixIn, EndpointModel):
    """This class is used for vLLM servers running locally.
    
    In case the servers are already deployed, specify the
    model_name and the ports at which the servers are hosted.
    Otherwise instantiating will initiate a deployment with
    any deployment parameters specified."""

    model_name: str = None

    # Deployment parameters
    num_servers: int = 1
    trust_remote_code: bool = False
    tensor_parallel_size: int = 1
    pipeline_parallel_size: int = 1
    dtype: str = "auto"
    quantization: str = None
    seed: int = 0
    gpu_memory_utilization: float = 0.9
    cpu_offload_gb: float = 0

    # Deployment handler
    ports: list = None
    handler: _LocalVLLMDeploymentHandler = None

    # Inference parameters
    temperature: float = 0.01
    top_p: float = .95
    top_k: int = -1
    max_tokens: int = 2000
    frequency_penalty: float = 0
    presence_penalty: float = 0

    def __post_init__(self):
        if not self.model_name:
            raise ValueError("LocalVLLM model_name must be specified.")
        self.handler = self._get_local_vllm_deployment_handler()

    @property
    def client(self):
        return random.choice(self.handler.clients)
        
    def _get_local_vllm_deployment_handler(self):
        if self.model_name not in local_vllm_deployment_handlers:
            with local_vllm_model_lock:
                if self.model_name not in local_vllm_deployment_handlers:
                    local_vllm_deployment_handlers[self.model_name] = _LocalVLLMDeploymentHandler(
                        model_name=self.model_name,
                        num_servers=self.num_servers,
                        trust_remote_code=self.trust_remote_code,
                        pipeline_parallel_size=self.pipeline_parallel_size,
                        tensor_parallel_size=self.tensor_parallel_size,
                        dtype=self.dtype,
                        quantization=self.quantization,
                        seed=self.seed,
                        gpu_memory_utilization=self.gpu_memory_utilization,
                        cpu_offload_gb=self.cpu_offload_gb,
                        ports=self.ports,
                    )

        return local_vllm_deployment_handlers[self.model_name]
    
    def handle_request_error(self, e):
        return False


@dataclass
class ClaudeModel(EndpointModel, KeyBasedAuthMixIn):
    """This class is used to interact with Claude models through the python api."""

    model_name: str = None
    temperature: float = 0
    max_tokens: int = 2000
    top_p: float = 0.95
    timeout: int = 60

    def __post_init__(self):
        super().__post_init__()
        self.client = anthropic.Anthropic(
            api_key=self.api_key,
            timeout=self.timeout,
        )

    def create_request(self, text_prompt, query_images=None, system_message=None, previous_messages=None):
        messages = []
        user_content = text_prompt
        if previous_messages:
            messages.extend(previous_messages)
        if query_images:
            encoded_images = self.base64encode(query_images)
            user_content = [
                {"type": "text", "text": text_prompt},
                {
                    "type": "image",
                    "source": {
                        "type": "base64",
                        "media_type": "image/jpeg",
                        "data": encoded_images[0],
                    },
                },
            ]
        messages.append({"role": "user", "content": user_content})

        if system_message:
            return {"messages": messages, "system": system_message}
        else:
            return {"messages": messages}

    def get_response(self, request):
        start_time = time.time()
        completion = self.client.messages.create(
            model=self.model_name,
            **request,
            temperature=self.temperature,
            top_p=self.top_p,
            max_tokens=self.max_tokens,
        )
        end_time = time.time()
        model_output = completion.content[0].text
        response_time = end_time - start_time
        response_dict = {
            "model_output": model_output,
            "response_time": response_time,
        }
        if hasattr(completion, "usage"):
            response_dict.update({"usage": completion.usage.to_dict()})
        return response_dict

    def handle_request_error(self, e):
        return False


@dataclass
class ClaudeReasoningModel(ClaudeModel):
    """This class is used to interact with Claude reasoning models through the python api."""

    model_name: str = None
    temperature: float = 1.0
    max_tokens: int = 20000
    timeout: int = 600
    thinking_enabled: bool = True
    thinking_budget: int = 16000
    top_p: float = None

    def get_response(self, request):
        model_output = None
        response_time = None
        thinking_output = None
        redacted_thinking_output = None
        response_dict = {}
        if self.top_p is not None:
            logging.warning("top_p is not supported for claude reasoning models as of 03/08/2025. It will be ignored.")

        start_time = time.time()
        thinking = {"type": "enabled", "budget_tokens": self.thinking_budget} if self.thinking_enabled else None
        completion = self.client.messages.create(
            model=self.model_name,
            **request,
            temperature=self.temperature,
            thinking=thinking,
            max_tokens=self.max_tokens,
        )
        end_time = time.time()

        # Loop through completion.content to find the text output
        for content in completion.content:
            if content.type == "text":
                model_output = content.text
            elif content.type == "thinking":
                thinking_output = content.thinking
            elif content.type == "redacted_thinking":
                redacted_thinking_output = content.data

        response_time = end_time - start_time
        response_dict = {
            "model_output": model_output,
            "response_time": response_time,
            "thinking_output": thinking_output,
            "redacted_thinking_output": redacted_thinking_output,
        }
        if hasattr(completion, "usage"):
            response_dict.update({"usage": completion.usage.to_dict()})
        return response_dict


@dataclass
class TestModel(Model):
    # This class is used for testing purposes only. It only waits for a specified time and returns a response.

    def generate(self, text_prompt, **kwargs):
        output = "This is a test response."
        is_valid = True
        return {
            "model_output": output,
            "is_valid": is_valid,
            "response_time": 0.1,
            "n_output_tokens": self.count_tokens(output, is_valid),
        }<|MERGE_RESOLUTION|>--- conflicted
+++ resolved
@@ -264,14 +264,7 @@
                 "extra-parameters": "pass-through",
             }
         except ValueError:
-<<<<<<< HEAD
-            self.bearer_token_provider = get_bearer_token_provider(
-                #DefaultAzureCredential(), self.auth_scope
-                AzureCliCredential(), self.auth_scope
-            )
-=======
             self.bearer_token_provider = get_bearer_token_provider(DefaultAzureCredential(), self.auth_scope)
->>>>>>> 8868926c
             self.headers = {
                 "Content-Type": "application/json",
                 "Authorization": ("Bearer " + self.bearer_token_provider()),
@@ -504,14 +497,7 @@
     def get_client(self):
         from openai import AzureOpenAI
 
-<<<<<<< HEAD
-        token_provider = get_bearer_token_provider(
-            #DefaultAzureCredential(), self.auth_scope
-            AzureCliCredential(), self.auth_scope
-        )
-=======
         token_provider = get_bearer_token_provider(DefaultAzureCredential(), self.auth_scope)
->>>>>>> 8868926c
         return AzureOpenAI(
             azure_endpoint=self.url,
             api_version=self.api_version,
