--- conflicted
+++ resolved
@@ -496,10 +496,6 @@
             # Developer messages are the new system messages: 
             # Starting with o1-2024-12-17, o1 models support developer messages rather than system messages, 
             # to align with the chain of command behavior described in the model spec.
-<<<<<<< HEAD
-            # https://platform.openai.com/docs/guides/reasoning
-=======
->>>>>>> 74da19b9
             messages.append({"role": "developer", "content": system_message})        
         if previous_messages:
             messages.extend(previous_messages)
