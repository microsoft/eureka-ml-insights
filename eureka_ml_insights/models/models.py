"""This module contains classes for interacting with various models, including API-based models and HuggingFace models."""

import json
import logging
import time
import urllib.request
from abc import ABC, abstractmethod
from dataclasses import dataclass

import anthropic
import tiktoken
from azure.identity import AzureCliCredential, DefaultAzureCredential, get_bearer_token_provider

from eureka_ml_insights.secret_management import get_secret

@dataclass
class Model(ABC):
    """This class is used to define the structure of a model class.
    Any model class should inherit from this class and implement the generate method that returns a dict
    containing the model_output, is_valid, and other relevant information.
    """

    model_output: str = None
    is_valid: bool = False
    response_time: float = None
    n_output_tokens: int = None
    chat_mode: bool = False
    previous_messages: list = None

    @abstractmethod
    def generate(self, text_prompt, *args, **kwargs):
        raise NotImplementedError

    def count_tokens(self):
        """
        This method uses tiktoken tokenizer to count the number of tokens in the response.
        See: https://github.com/openai/openai-cookbook/blob/main/examples/How_to_count_tokens_with_tiktoken.ipynb
        returns:
            n_output_tokens (int): the number of tokens in the text response.
        """
        encoding = tiktoken.get_encoding("cl100k_base")
        if self.model_output is None or not self.is_valid:
            return None
        else:
            n_output_tokens = len(encoding.encode(self.model_output))
            return n_output_tokens

    def base64encode(self, query_images):
        import base64
        from io import BytesIO

        encoded_images = []

        for query_image in query_images:

            buffered = BytesIO()
            query_image.save(buffered, format="JPEG")
            base64_bytes = base64.b64encode(buffered.getvalue())
            base64_string = base64_bytes.decode("utf-8")
            encoded_images.append(base64_string)

        return encoded_images


@dataclass
class KeyBasedAuthMixIn:
    """This class is used to handle key-based authentication for models."""

    api_key: str = None
    secret_key_params: dict = None

    def __post_init__(self):
        if self.api_key is None and self.secret_key_params is None:
            raise ValueError("Either api_key or secret_key_params must be provided.")
        self.api_key = self.get_api_key()

    def get_api_key(self):
        """
        This method is used to get the api_key for the models that require key-based authentication.
        Either api_key (str) or secret_key_params (dict) must be provided.
        if api_key is not directly provided, secret_key_params must be provided to get the api_key using get_secret method.
        """
        if self.api_key is None:
            self.api_key = get_secret(**self.secret_key_params)
        return self.api_key


@dataclass
class EndpointModel(Model):
    """This class is used to interact with API-based models."""

    num_retries: int = 3

    @abstractmethod
    def create_request(self, text_prompt, *args, **kwargs):
        raise NotImplementedError

    @abstractmethod
    def get_response(self, request):
        # must return the model output and the response time
        raise NotImplementedError

    def update_chat_history(self, query_text, *args, **kwargs):
        """
        This method is used to update the chat history with the model response.
        args:
            query_text (str): the text prompt to generate the response.
        returns:
            previous_messages (list): a list of messages in the chat history.
        """
        previous_messages = kwargs.get("previous_messages", [])
        previous_messages.append({"role": "user", "content": query_text})
        previous_messages.append({"role": "assistant", "content": self.model_output})
        self.previous_messages = previous_messages

    def generate(self, query_text, *args, **kwargs):
        """
        Calls the endpoint to generate the model response.
        args:
            query_text (str): the text prompt to generate the response.
            query_images (list): list of images in base64 bytes format to be included in the request.
            system_message (str): the system message to be included in the request.
        returns:
            response_dict (dict): a dictionary containing the model_output, is_valid, response_time, and n_output_tokens,
                                  and any other relevant information returned by the model.
        """
        response_dict = {}
        request = self.create_request(query_text, *args, **kwargs)
        attempts = 0
        while attempts < self.num_retries:
            try:
                meta_response = self.get_response(request)
                if self.chat_mode:
                    self.update_chat_history(query_text, *args, **kwargs)
                if meta_response:
                    response_dict.update(meta_response)
                self.is_valid = True
                break
            except Exception as e:
                logging.warning(f"Attempt {attempts+1}/{self.num_retries} failed: {e}")
                do_return = self.handle_request_error(e)
                if do_return:
                    self.model_output = None
                    self.is_valid = False
                    break
                attempts += 1
        else:
            logging.warning("All attempts failed.")
            self.is_valid = False
            self.model_output = None

        response_dict.update(
            {
                "is_valid": self.is_valid,
                "model_output": self.model_output,
                "response_time": self.response_time,
                "n_output_tokens": self.count_tokens(),
            }
        )
        if self.chat_mode:
            response_dict.update({"previous_messages": self.previous_messages})
        return response_dict

    @abstractmethod
    def handle_request_error(self, e):
        raise NotImplementedError


@dataclass
class RestEndpointModel(EndpointModel, KeyBasedAuthMixIn):
    url: str = None
    model_name: str = None
    temperature: float = 0
    max_tokens: int = 2000
    top_p: float = 0.95
    frequency_penalty: float = 0
    presence_penalty: float = 0
    do_sample: bool = True
    timeout: int = None

    def create_request(self, text_prompt, query_images=None, system_message=None, previous_messages=None):
        """Creates a request for the model."""
        messages = []
        if system_message:
            messages.append({"role": "system", "content": system_message})
        if previous_messages:
            messages.extend(previous_messages)
        messages.append({"role": "user", "content": text_prompt})
        data = {
            "input_data": {
                "input_string": messages,
                "parameters": {
                    "temperature": self.temperature,
                    "top_p": self.top_p,
                    "do_sample": self.do_sample,
                    "max_new_tokens": self.max_tokens,
                },
            }
        }
        if query_images:
            raise NotImplementedError("Images are not supported for RestEndpointModel endpoints yet.")

        body = str.encode(json.dumps(data))
        # The azureml-model-deployment header will force the request to go to a specific deployment.
        # Remove this header to have the request observe the endpoint traffic rules
        headers = {
            "Content-Type": "application/json",
            "Authorization": ("Bearer " + self.api_key),
        }

        return urllib.request.Request(self.url, body, headers)

    def get_response(self, request):
        # Get the model response and measure the time taken.
        start_time = time.time()
        response = urllib.request.urlopen(request, timeout=self.timeout)
        end_time = time.time()
        # Parse the response and return the model output.
        res = json.loads(response.read())
        self.model_output = res["output"]
        self.response_time = end_time - start_time

    def handle_request_error(self, e):
        if isinstance(e, urllib.error.HTTPError):
            logging.info("The request failed with status code: " + str(e.code))
            # Print the headers - they include the request ID and the timestamp, which are useful for debugging.
            logging.info(e.info())
            logging.info(e.read().decode("utf8", "ignore"))
        else:
            logging.info("The request failed with: "+ str(e))
        return False


@dataclass
class ServerlessAzureRestEndpointModel(EndpointModel, KeyBasedAuthMixIn):
    """This class can be used for serverless Azure model deployments."""

    """https://learn.microsoft.com/en-us/azure/ai-studio/how-to/deploy-models-serverless?tabs=azure-ai-studio"""
    url: str = None
    model_name: str = None
    stream: bool = False
    auth_scope: str = "https://cognitiveservices.azure.com/.default"
    timeout: int = None

    def __post_init__(self):
        try:
            super().__post_init__()
            self.headers = {
                "Content-Type": "application/json",
                "Authorization": ("Bearer " + self.api_key),
                # The behavior of the API when extra parameters are indicated in the payload. 
                # Using pass-through makes the API to pass the parameter to the underlying model. 
                # Use this value when you want to pass parameters that you know the underlying model can support. 
                # https://learn.microsoft.com/en-us/azure/machine-learning/reference-model-inference-chat-completions?view=azureml-api-2
                "extra-parameters": "pass-through"
            }
        except ValueError:
            self.bearer_token_provider = get_bearer_token_provider(
                #DefaultAzureCredential(), self.auth_scope
                AzureCliCredential(), self.auth_scope
            )
            self.headers = {
                "Content-Type": "application/json",
                "Authorization": ("Bearer " + self.bearer_token_provider()),
                # The behavior of the API when extra parameters are indicated in the payload. 
                # Using pass-through makes the API to pass the parameter to the underlying model. 
                # Use this value when you want to pass parameters that you know the underlying model can support.
                # https://learn.microsoft.com/en-us/azure/machine-learning/reference-model-inference-chat-completions?view=azureml-api-2
                "extra-parameters": "pass-through"
            }

    @abstractmethod
    def create_request(self, text_prompt, query_images=None, system_message=None, previous_messages=None):
        # Exact model parameters are model-specific.
        # The method cannot be implemented unless the model being deployed is known.
        raise NotImplementedError

    def get_response(self, request):
        start_time = time.time()
        response = urllib.request.urlopen(request, timeout=self.timeout)
        end_time = time.time()
        res = json.loads(response.read())
        self.model_output = res["choices"][0]["message"]["content"]
        self.response_time = end_time - start_time
        if "usage" in res:
            return {"usage": res["usage"]}

    def handle_request_error(self, e):
        if isinstance(e, urllib.error.HTTPError):
            logging.info("The request failed with status code: " + str(e.code))
            # Print the headers - they include the request ID and the timestamp, which are useful for debugging.
            logging.info(e.info())
            logging.info(e.read().decode("utf8", "ignore"))
        else:
            logging.info("The request failed with: "+ str(e))
        return False


@dataclass
class LlamaServerlessAzureRestEndpointModel(ServerlessAzureRestEndpointModel):
    """Tested for Llama 3.1 405B Instruct deployments and Llama 3.2 90B Vision Instruct."""

    """See https://learn.microsoft.com/en-us/azure/ai-studio/how-to/deploy-models-llama?tabs=llama-three for the api reference."""

    temperature: float = 0
    max_tokens: int = 2000
    top_p: float = 0.95
    frequency_penalty: float = 0
    presence_penalty: float = 0
    use_beam_search: bool = False
    best_of: int = 1
    skip_special_tokens: bool = False
    ignore_eos: bool = False

    def create_request(self, text_prompt, query_images=None, system_message=None, previous_messages=None):
        messages = []
        if system_message:
            messages.append({"role": "system", "content": system_message})
        if previous_messages:
            messages.extend(previous_messages)
        user_content = text_prompt
        if query_images:
            if len(query_images) > 1:
                raise ValueError("Llama vision model does not support more than 1 image.")
            encoded_images = self.base64encode(query_images)
            user_content = [
                {"type": "text", "text": text_prompt},
                {
                    "type": "image_url",
                    "image_url": {
                        "url": f"data:image/png;base64,{encoded_images[0]}",
                    },
                },
            ]
        messages.append({"role": "user", "content": user_content})


        data = {
            "messages": messages,
            "max_tokens": self.max_tokens,
            "temperature": self.temperature,
            "top_p": self.top_p,
            "best_of": self.best_of,
            "presence_penalty": self.presence_penalty,
            "use_beam_search": self.use_beam_search,
            "ignore_eos": self.ignore_eos,
            "skip_special_tokens": self.skip_special_tokens,
            "stream": self.stream,
        }
        body = str.encode(json.dumps(data))
        return urllib.request.Request(self.url, body, self.headers)


@dataclass
class MistralServerlessAzureRestEndpointModel(ServerlessAzureRestEndpointModel):
    """Tested for Mistral Large 2 2407 deployments."""

    """See https://learn.microsoft.com/en-us/azure/ai-studio/how-to/deploy-models-mistral?tabs=mistral-large#mistral-chat-api for the api reference."""
    temperature: float = 0
    max_tokens: int = 2000
    top_p: float = 1
    safe_prompt: bool = False

    def __post_init__(self):
        if self.temperature == 0 and self.top_p != 1:
            warning_message = "Top_p must be 1 when using greedy sampling. Temperature zero means greedy sampling. Top_p will be reset to 1. See https://learn.microsoft.com/en-us/azure/ai-studio/how-to/deploy-models-mistral?tabs=mistral-large#mistral-chat-api for more information."
            logging.warning(warning_message)
            self.top_p = 1
        super().__post_init__()

    def create_request(self, text_prompt, query_images=None, system_message=None, previous_messages=None):
        messages = []
        if system_message:
            messages.append({"role": "system", "content": system_message})
        if previous_messages:
            messages.extend(previous_messages)
        if query_images:
            raise NotImplementedError("Images are not supported for MistralServerlessAzureRestEndpointModel endpoints.")
        messages.append({"role": "user", "content": text_prompt})
        data = {
            "messages": messages,
            "max_tokens": self.max_tokens,
            "temperature": self.temperature,
            "top_p": self.top_p,
            # Safe_prompt activates an optional system prompt to enforce guardrails.
            # See https://docs.mistral.ai/capabilities/guardrailing/
            "safe_prompt": self.safe_prompt,
            "stream": self.stream,
        }
        body = str.encode(json.dumps(data))
        return urllib.request.Request(self.url, body, self.headers)

@dataclass
class DeepseekR1ServerlessAzureRestEndpointModel(ServerlessAzureRestEndpointModel):
    # setting temperature to 0.6 as suggested in https://huggingface.co/deepseek-ai/DeepSeek-R1
    temperature: float = 0.6
    max_tokens: int = 4096
    top_p: float = 0.95
    presence_penalty: float = 0

    def create_request(self, text_prompt, query_images=None, system_message=None, previous_messages=None):
        messages = []
        if system_message:
            messages.append({"role": "system", "content": system_message})
        if previous_messages:
            messages.extend(previous_messages)
        if query_images:
            raise NotImplementedError("Images are not supported for DeepseekR1ServerlessAzureRestEndpointModel endpoints.")
        messages.append({"role": "user", "content": text_prompt})
        data = {
            "messages": messages,
            "max_tokens": self.max_tokens,
            "temperature": self.temperature,
            "top_p": self.top_p,
            "presence_penalty": self.presence_penalty,
        }
        body = str.encode(json.dumps(data))
        return urllib.request.Request(self.url, body, self.headers)

@dataclass
class OpenAICommonRequestResponseMixIn:
    """
    This mixin class defines the request and response handling for most OpenAI models.
    """

    def create_request(self, text_prompt, query_images=None, system_message=None, previous_messages=None):
        messages = []
        if system_message:
            messages.append({"role": "system", "content": system_message})
        if previous_messages:
            messages.extend(previous_messages)
        user_content = text_prompt
        if query_images:
            encoded_images = self.base64encode(query_images)
            user_content = [
                {"type": "text", "text": text_prompt},
                {
                    "type": "image_url",
                    "image_url": {
                        "url": f"data:image/png;base64,{encoded_images[0]}",
                    },
                },
            ]
        messages.append({"role": "user", "content": user_content})
        return {"messages": messages}

    def get_response(self, request):
        start_time = time.time()
        completion = self.client.chat.completions.create(
            model=self.model_name,
            top_p=self.top_p,
            # seed=self.seed,
            frequency_penalty=self.frequency_penalty,
            presence_penalty=self.presence_penalty,
            temperature=self.temperature,
            max_tokens=self.max_tokens,
            **request,
        )
        end_time = time.time()
        openai_response = completion.model_dump()
        self.model_output = openai_response["choices"][0]["message"]["content"]
        self.response_time = end_time - start_time
        if "usage" in openai_response:
            return {"usage": openai_response["usage"]}


class AzureOpenAIClientMixIn:
    """This mixin provides some methods to interact with Azure OpenAI models."""

    def get_client(self):
        from openai import AzureOpenAI

        token_provider = get_bearer_token_provider(
            #DefaultAzureCredential(), self.auth_scope
            AzureCliCredential(), self.auth_scope
        )
        return AzureOpenAI(
            azure_endpoint=self.url,
            api_version=self.api_version,
            azure_ad_token_provider=token_provider,
        )

    def handle_request_error(self, e):
        # if the error is due to a content filter, there is no need to retry
        if hasattr(e, 'code') and e.code == "content_filter":
            logging.warning("Content filtered.")
            response = None
            return response, False, True
        else:
            logging.warning(str(e))
        return False


class DirectOpenAIClientMixIn(KeyBasedAuthMixIn):
    """This mixin class provides some methods for using OpenAI models dirctly (not through Azure)"""

    def get_client(self):
        from openai import OpenAI

        #return OpenAI(
        #    api_key=self.api_key,
        #)
        return OpenAI(
<<<<<<< HEAD
            #base_url="http://0.0.0.0:8000/v1",
            #base_url="http://0.0.0.0:8001/v1",
            base_url="http://0.0.0.0:8003/v1",
=======
            base_url=self.base_url,
>>>>>>> 312c7dcd
            api_key=self.api_key,
        )

    def handle_request_error(self, e):
        logging.warning(e)
        return False


@dataclass
class AzureOpenAIModel(OpenAICommonRequestResponseMixIn, AzureOpenAIClientMixIn, EndpointModel):
    """This class is used to interact with Azure OpenAI models."""

    url: str = None
    model_name: str = None
    temperature: float = 0
    max_tokens: int = 2000
    top_p: float = 0.95
    frequency_penalty: float = 0
    presence_penalty: float = 0
    seed: int = 0
    api_version: str = "2023-06-01-preview"
    auth_scope: str = "https://cognitiveservices.azure.com/.default"

    def __post_init__(self):
        self.client = self.get_client()


@dataclass
class DirectOpenAIModel(OpenAICommonRequestResponseMixIn, DirectOpenAIClientMixIn, EndpointModel):
    """This class is used to interact with OpenAI models dirctly (not through Azure)"""

    model_name: str = None
    temperature: float = 0
    max_tokens: int = 2000
    top_p: float = 0.95
    frequency_penalty: float = 0
    presence_penalty: float = 0
    seed: int = 0
    api_version: str = "2023-06-01-preview"
    base_url: str = "https://api.openai.com/v1"

    def __post_init__(self):
        self.api_key = self.get_api_key()
        self.client = self.get_client()


class OpenAIOModelsRequestResponseMixIn:
    
    def create_request(self, text_prompt, query_images=None, system_message=None, previous_messages=None):
        messages = []
        if system_message and "o1-preview" in self.model_name:
            logging.warning("System and developer messages are not supported by OpenAI O1 preview model.")
        elif system_message:
            # Developer messages are the new system messages: 
            # Starting with o1-2024-12-17, o1 models support developer messages rather than system messages, 
            # to align with the chain of command behavior described in the model spec.
            messages.append({"role": "developer", "content": system_message})        
        if previous_messages:
            messages.extend(previous_messages)
        
        user_content = text_prompt
        if query_images and "o1-preview" in self.model_name:
            logging.warning("Images are not supported by OpenAI O1 preview model.")
        elif query_images:
            encoded_images = self.base64encode(query_images)
            user_content = [
                {"type": "text", "text": text_prompt},
                {
                    "type": "image_url",
                    "image_url": {
                        "url": f"data:image/png;base64,{encoded_images[0]}",
                    },
                },
            ]

        messages.append({"role": "user", "content": user_content})
        return {"messages": messages}

    def get_response(self, request):
        start_time = time.time()
<<<<<<< HEAD
        completion = self.client.chat.completions.create(
            model=self.model_name,
            seed=self.seed,
            temperature=self.temperature,
            top_p=self.top_p,
            frequency_penalty=self.frequency_penalty,
            presence_penalty=self.presence_penalty,
            reasoning_effort=self.reasoning_effort,
            **request,
        )
=======
        if "o1-preview" in self.model_name:
            if self.reasoning_effort == "high":
                logging.error("Reasoning effort is not supported by OpenAI O1 preview model.")
            completion = self.client.chat.completions.create(
                model=self.model_name,
                seed=self.seed,
                temperature=self.temperature,
                top_p=self.top_p,
                frequency_penalty=self.frequency_penalty,
                presence_penalty=self.presence_penalty,
                **request,
            )
        else:
            completion = self.client.chat.completions.create(
                model=self.model_name,
                seed=self.seed,
                temperature=self.temperature,
                top_p=self.top_p,
                frequency_penalty=self.frequency_penalty,
                presence_penalty=self.presence_penalty,
                reasoning_effort=self.reasoning_effort,
                **request,
            )
>>>>>>> 312c7dcd
        end_time = time.time()
        openai_response = completion.model_dump()
        self.model_output = openai_response["choices"][0]["message"]["content"]
        self.response_time = end_time - start_time
        if "usage" in openai_response:
            return {"usage": openai_response["usage"]}


@dataclass
class DirectOpenAIOModel(OpenAIOModelsRequestResponseMixIn, DirectOpenAIClientMixIn, EndpointModel):
    model_name: str = None
    temperature: float = 1
    # Not used currently, because the API throws:
    # "Completions.create() got an unexpected keyword argument 'max_completion_tokens'"
    # although this argument is documented in the OpenAI API documentation.
    max_completion_tokens: int = 2000
    top_p: float = 1
    seed: int = 0
    frequency_penalty: float = 0
    presence_penalty: float = 0
<<<<<<< HEAD
    reasoning_effort: str = None
=======
    reasoning_effort: str = "medium"
    base_url: str = "https://api.openai.com/v1"
>>>>>>> 312c7dcd

    def __post_init__(self):
        self.api_key = self.get_api_key()
        self.client = self.get_client()


@dataclass
class AzureOpenAIOModel(OpenAIOModelsRequestResponseMixIn, AzureOpenAIClientMixIn, EndpointModel):
    url: str = None
    model_name: str = None
    temperature: float = 1
    # Not used currently, because the API throws:
    # "Completions.create() got an unexpected keyword argument 'max_completion_tokens'"
    # although this argument is documented in the OpenAI API documentation.
    max_completion_tokens: int = 2000
    top_p: float = 1
    seed: int = 0
    frequency_penalty: float = 0
    presence_penalty: float = 0
<<<<<<< HEAD
    reasoning_effort: str = None
=======
    reasoning_effort: str = "medium"
>>>>>>> 312c7dcd
    api_version: str = "2023-06-01-preview"
    auth_scope: str = "https://cognitiveservices.azure.com/.default"


    def __post_init__(self):
        self.client = self.get_client()


@dataclass
class GeminiModel(EndpointModel, KeyBasedAuthMixIn):
    """This class is used to interact with Gemini models through the python api."""

    timeout: int = 600
    model_name: str = None
    temperature: float = 0
    max_tokens: int = 2000
    top_p: float = 0.95

    def __post_init__(self):
        super().__post_init__()
        import google.generativeai as genai
        from google.generativeai.types import HarmBlockThreshold, HarmCategory

        genai.configure(api_key=self.api_key)
        # Safety config, turning off all filters for direct experimentation with the model only
        self.safety_settings = {
            HarmCategory.HARM_CATEGORY_HATE_SPEECH: HarmBlockThreshold.BLOCK_NONE,
            HarmCategory.HARM_CATEGORY_HARASSMENT: HarmBlockThreshold.BLOCK_NONE,
            HarmCategory.HARM_CATEGORY_DANGEROUS_CONTENT: HarmBlockThreshold.BLOCK_NONE,
            HarmCategory.HARM_CATEGORY_SEXUALLY_EXPLICIT: HarmBlockThreshold.BLOCK_NONE,
        }
        self.gen_config = genai.GenerationConfig(
            max_output_tokens=self.max_tokens, temperature=self.temperature, top_p=self.top_p
        )

    def create_request(self, text_prompt, query_images=None, system_message=None, previous_messages=None):
        import google.generativeai as genai

        if self.model_name == "gemini-1.0-pro":
            if system_message:
                logging.warning("System messages are not supported for Gemini 1.0 Pro.")
            self.model = genai.GenerativeModel(self.model_name)
        else:
            self.model = genai.GenerativeModel(self.model_name, system_instruction=system_message)
        
        if query_images:
            return [text_prompt] + query_images
        else:
            return text_prompt

    def get_response(self, request):
        start_time = time.time()
        self.gemini_response = self.model.generate_content(
            request,
            generation_config=self.gen_config,
            request_options={"timeout": self.timeout},
            safety_settings=self.safety_settings,
        )
        end_time = time.time()
        self.model_output = self.gemini_response.parts[0].text
        self.response_time = end_time - start_time
        if hasattr(self.gemini_response, "usage_metadata"):
            try:
                return {
                    "usage": {
                        "prompt_token_count": self.gemini_response.usage_metadata.prompt_token_count,
                        "candidates_token_count": self.gemini_response.usage_metadata.candidates_token_count,
                        "total_token_count": self.gemini_response.usage_metadata.total_token_count,
                    }
                }
            except AttributeError:
                logging.warning("Usage metadata not found in the response.")

    def handle_request_error(self, e):
        """Handles exceptions originating from making requests to Gemini through the python api.

        args:
            e (_type_): Exception occurred during getting a response.

        returns:
            _type_: do_return (True if the call should not be attempted again).
        """
        # Handling cases where the model explicitly blocks prompts and provides a reason for it.
        # In these cases, there is no need to make a new attempt as the model will continue to explicitly block the request, do_return = True.
        if e.__class__.__name__ == "ValueError" and self.gemini_response.prompt_feedback.block_reason > 0:
            logging.warning(
                f"Attempt failed due to explicitly blocked input prompt: {e} Block Reason {self.gemini_response.prompt_feedback.block_reason}"
            )
            return True
        # Handling cases where the model implicitly blocks prompts and does not provide an explicit block reason for it but rather an empty content.
        # In these cases, there is no need to make a new attempt as the model will continue to implicitly block the request, do_return = True.
        # Note that, in some cases, the model may still provide a finish reason as shown here https://ai.google.dev/api/generate-content?authuser=2#FinishReason
        elif e.__class__.__name__ == "IndexError" and len(self.gemini_response.parts) == 0:
            logging.warning(f"Attempt failed due to implicitly blocked input prompt and empty model output: {e}")
            # For cases where there are some response candidates do_return is still True because in most cases these candidates are incomplete.
            # Trying again may not necessarily help, unless in high temperature regimes.
            if len(self.gemini_response.candidates) > 0:
                logging.warning(f"The response is not empty and has : {len(self.gemini_response.candidates)} candidates")
                logging.warning(f"Finish Reason for the first answer candidate is: {self.gemini_response.candidates[0].finish_reason}")
                logging.warning(f"Safety Ratings for the first answer candidate are: {self.gemini_response.candidates[0].safety_ratings}")
            return True
        # Any other case will be re attempted again, do_return = False.
        return False

@dataclass
class TogetherModel(OpenAICommonRequestResponseMixIn, KeyBasedAuthMixIn, EndpointModel):
    """This class is used to interact with Together models through the together python api."""

    timeout: int = 600
    model_name: str = None
    temperature: float = 0
    max_tokens: int = 65536
    top_p: float = 0.95
    presence_penalty: float = 0
    stop=["<｜end▁of▁sentence｜>"]

    def __post_init__(self):
        from together import Together
        self.api_key = self.get_api_key()
        self.client = Together(api_key=self.api_key)
    
    def get_response(self, request):
        start_time = time.time()
        completion = self.client.chat.completions.create(
            model=self.model_name,
            top_p=self.top_p,
            presence_penalty=self.presence_penalty,
            temperature=self.temperature,
            max_tokens=self.max_tokens,
            stop = self.stop,
            **request,
        )
        
        end_time = time.time()
        openai_response = completion.model_dump()
        self.model_output = openai_response["choices"][0]["message"]["content"]
        self.response_time = end_time - start_time
        if "usage" in openai_response:
            return {"usage": openai_response["usage"]}

    def handle_request_error(self, e):
        logging.warning(e)
        return False
    
@dataclass
class HuggingFaceModel(Model):
    """This class is used to run a self-hosted language model via HuggingFace apis."""

    model_name: str = None
    device: str = "cpu"
    max_tokens: int = 2000
    temperature: float = 0.001
    top_p: float = 0.95
    do_sample: bool = True
    apply_model_template: bool = True

    quantize: bool = False
    use_flash_attn: bool = False

    def __post_init__(self):
        # The device need to be set before get_model() is called
        self.device = self.pick_available_device()
        self.get_model()

    def get_model(self):
        from transformers import AutoModelForCausalLM, AutoTokenizer
        import torch

        quantization_config = None
        if self.quantize:
            from transformers import BitsAndBytesConfig

            logging.info("Quantizing model")
            # specify how to quantize the model
            quantization_config = BitsAndBytesConfig(
                load_in_4bit=True,
                bnb_4bit_compute_dtype=torch.float16,
            )

        self.model = AutoModelForCausalLM.from_pretrained(
            self.model_name,
            torch_dtype=torch.float16,
            quantization_config=quantization_config,
            device_map=self.device,
            use_flash_attention_2=self.use_flash_attn,
        )


        self.tokenizer = AutoTokenizer.from_pretrained(self.model_name, use_fast=False)

    def pick_available_device(self):
        """
        This method will enumerate all GPU devices and return the one with the lowest utilization.
        This is useful in running locally hosted HuggingFace models on multi-gpu machines.
        """
        import numpy as np
        import torch

        device = "cpu"

        if torch.cuda.is_available():
            utilizations = []
            for i in range(torch.cuda.device_count()):
                util = torch.cuda.utilization(f"cuda:{i}")
                utilizations.append(util)

            gpu_index = np.argmin(utilizations)

            device = f"cuda:{gpu_index}"

        logging.info(f"Using device {device} for model self hosting")

        return device

    def _generate(self, text_prompt, query_images=None):

        inputs = self.tokenizer(text_prompt, return_tensors="pt").to(self.device)
        start_time = time.time()
        output_ids = self.model.generate(
            inputs["input_ids"],
            max_new_tokens=self.max_tokens,
            temperature=self.temperature,
            top_p=self.top_p,
            do_sample=self.do_sample,
        )
        end_time = time.time()
        sequence_length = inputs["input_ids"].shape[1]
        new_output_ids = output_ids[:, sequence_length:]
        self.model_output = self.tokenizer.batch_decode(
            new_output_ids, skip_special_tokens=True, clean_up_tokenization_spaces=False
        )[0]

        self.response_time = end_time - start_time

    def generate(self, text_prompt, query_images=None, system_message=None):
        response_dict = {}

        if text_prompt:
            if self.apply_model_template:
                text_prompt = self.model_template_fn(text_prompt, system_message)

            try:
                meta_response = self._generate(text_prompt, query_images=query_images)
                if meta_response:
                    response_dict.update(meta_response)
                self.is_valid = True

            except Exception as e:
                logging.warning(e)
                self.is_valid = False

        response_dict.update(
            {
                "model_output": self.model_output,
                "is_valid": self.is_valid,
                "response_time": self.response_time,
                "n_output_tokens": self.count_tokens(),
            }
        )
        return response_dict

    def model_template_fn(self, text_prompt, system_message=None):
        return system_message + " " + text_prompt if system_message else text_prompt


@dataclass
class Phi3HFModel(HuggingFaceModel):
    """This class is used to run a self-hosted PHI3 model via HuggingFace apis."""

    def __post_init__(self):
        super().__post_init__()
        if "microsoft/Phi-3" not in self.model_name:
            logging.warning(
                "This model class applies a template to the prompt that is specific to Phi-3 models"
                "but your model is not a Phi-3 model."
            )

    def model_template_fn(self, text_prompt, system_message=None):
        text_prompt = super().model_template_fn(text_prompt, system_message)
        return f"<|user|>\n{text_prompt}<|end|>\n<|assistant|>"


@dataclass
class Phi4HFModel(HuggingFaceModel):
    """This class is used to run a self-hosted PHI3 model via HuggingFace apis."""

    def __post_init__(self):
        super().__post_init__()
        if "microsoft/phi-4" not in self.model_name:
            logging.warning(
                "This model class applies a template to the prompt that is specific to Phi-4 models"
                "but your model is not a Phi-4 model."
            )

    def model_template_fn(self, text_prompt, system_message=None):
        if system_message:
            return f"<|im_start|>system<|im_sep|>\n{system_message}<|im_start|>user<|im_sep|>\n{text_prompt}<|im_end|>\n<|im_start|>assistant<|im_sep|>"
        else:
            return f"<|im_start|>user<|im_sep|>\n{text_prompt}<|im_end|>\n<|im_start|>assistant<|im_sep|>"

@dataclass
class LLaVAHuggingFaceModel(HuggingFaceModel):
    """This class is used to run a self-hosted LLaVA model via HuggingFace apis."""

    def __post_init__(self):
        super().__post_init__()
        if "llava" not in self.model_name:
            logging.warning(
                "This model class applies a template to the prompt that is specific to LLAVA models"
                "but your model is not a LLAVA model."
            )

    def get_model(self):
        import torch
        from transformers import (
            AutoProcessor,
            LlavaForConditionalGeneration,
            LlavaNextForConditionalGeneration,
            LlavaNextProcessor,
        )

        quantization_config = None
        if self.quantize:
            from transformers import BitsAndBytesConfig

            logging.info("Quantizing model")
            # specify how to quantize the model
            quantization_config = BitsAndBytesConfig(
                load_in_4bit=True,
                bnb_4bit_compute_dtype=torch.float16,
            )

        if "v1.6" in self.model_name:
            self.model = LlavaNextForConditionalGeneration.from_pretrained(
                self.model_name,
                torch_dtype=torch.float16,
                quantization_config=quantization_config,
                device_map=self.device,
                use_flash_attention_2=self.use_flash_attn,
            )
            self.processor = LlavaNextProcessor.from_pretrained(self.model_name)
        else:
            self.model = LlavaForConditionalGeneration.from_pretrained(
                self.model_name,
                torch_dtype=torch.float16,
                quantization_config=quantization_config,
                device_map=self.device,
                use_flash_attention_2=self.use_flash_attn,
            )

            self.processor = AutoProcessor.from_pretrained(self.model_name)

    def _generate(self, text_prompt, query_images=None):
        inputs = self.processor(text=text_prompt, images=query_images, return_tensors="pt").to(self.device)
        start_time = time.time()
        output_ids = self.model.generate(
            **inputs,
            max_new_tokens=self.max_tokens,
            temperature=self.temperature,
            top_p=self.top_p,
            do_sample=self.do_sample,
        )
        end_time = time.time()
        sequence_length = inputs["input_ids"].shape[1]
        new_output_ids = output_ids[:, sequence_length:]
        self.model_output = self.processor.batch_decode(
            new_output_ids, skip_special_tokens=True, clean_up_tokenization_spaces=False
        )[0]

        self.response_time = end_time - start_time

    def generate(self, text_prompt, query_images=None, system_message=None):

        if query_images and len(query_images) > 1:
            logging.error(f"Not implemented for more than 1 image. {len(query_images)} images are in the prompt")
            return {"model_output": None, "is_valid": False, "response_time": None, "n_output_tokens": None}

        return super().generate(text_prompt, query_images=query_images, system_message=system_message)

    def model_template_fn(self, text_prompt, system_message=None):
        text_prompt = f"<image>\n{text_prompt}"

        if "v1.6-mistral" in self.model_name:
            text_prompt = f"[INST] {text_prompt} [/INST]"
        elif "v1.6-vicuna" in self.model_name:
            if system_message:
                text_prompt = f"{system_message} USER: {text_prompt} ASSISTANT:"
            else:
                text_prompt = f"A chat between a curious human and an artificial intelligence assistant. The assistant gives helpful, detailed, and polite answers to the human's questions. USER: {text_prompt} ASSISTANT:"
        elif "v1.6-34b" in self.model_name:
            if system_message:
                text_prompt = f"<|im_start|>system\n{system_message}<|im_end|><|im_start|>user\n{text_prompt}<|im_end|><|im_start|>assistant\n"
            else:
                text_prompt = f"<|im_start|>system\nAnswer the questions.<|im_end|><|im_start|>user\n{text_prompt}<|im_end|><|im_start|>assistant\n"
        else:
            if system_message:
                text_prompt = f"{system_message} USER: {text_prompt} ASSISTANT:"
            else:
                text_prompt = f"USER: {text_prompt} ASSISTANT:"

        return text_prompt


@dataclass
class LLaVAModel(LLaVAHuggingFaceModel):
    """This class is used to run a self-hosted LLaVA model via the LLaVA package."""

    model_base: str = None
    num_beams: int = 1

    def __post_init__(self):
        super().__post_init__()

    def get_model(self):
        from llava.mm_utils import get_model_name_from_path
        from llava.model.builder import load_pretrained_model
        from llava.utils import disable_torch_init

        disable_torch_init()

        self.model_path = self.model_name
        self.model_name = get_model_name_from_path(self.model_path)

        tokenizer, model, processor, _ = load_pretrained_model(
            self.model_path,
            self.model_base,
            self.model_name,
            load_4bit=self.quantize,
            device_map="auto",
            device=self.device,
            use_flash_attn=self.use_flash_attn,
        )
        model.eval()

        self.model = model
        self.processor = processor
        self.tokenizer = tokenizer

    def _generate(self, text_prompt, query_images=None, system_message=None):

        import torch
        from llava.constants import IMAGE_TOKEN_INDEX
        from llava.mm_utils import process_images, tokenizer_image_token

        image_sizes = [x.size for x in query_images]

        images_tensor = process_images(query_images, self.processor, self.model.config).to(
            self.device, dtype=torch.float16
        )

        input_ids = (
            tokenizer_image_token(text_prompt, self.tokenizer, IMAGE_TOKEN_INDEX, return_tensors="pt")
            .unsqueeze(0)
            .to(self.device)
        )

        with torch.inference_mode():
            start_time = time.time()
            output_ids = self.model.generate(
                input_ids,
                images=images_tensor,
                image_sizes=image_sizes,
                do_sample=self.do_sample,
                temperature=self.temperature,
                num_beams=self.num_beams,
                max_new_tokens=self.max_tokens,
                use_cache=True,
            )
            end_time = time.time()

        self.model_output = self.tokenizer.batch_decode(output_ids, skip_special_tokens=True)[0].strip()
        self.response_time = end_time - start_time


@dataclass
class VLLMModel(Model):
    """This class is used to run a self-hosted language model via vLLM apis.
    This class uses the chat() functionality of vLLM which applies a template included in the HF model files.
    If the model files do not include a template, no template will be applied.
    """

    model_name: str = None
    trust_remote_code: bool = False
    tensor_parallel_size: int = 1
    dtype: str = "auto"
    quantization: str = None
    seed: int = 0
    gpu_memory_utilization: float = 0.9
    cpu_offload_gb: float = 0

    temperature: float = 0.001
    top_p: float = 0.95
    top_k: int = -1
    max_tokens: int = 2000

    def __post_init__(self):
        # vLLM automatically picks an available devices when get_model() is called
        self.get_model()

    def get_model(self):
        from vllm import LLM

        self.model = LLM(
            model=self.model_name,
            trust_remote_code=self.trust_remote_code,
            tensor_parallel_size=self.tensor_parallel_size,
            dtype=self.dtype,
            quantization=self.quantization,
            seed=self.seed,
            gpu_memory_utilization=self.gpu_memory_utilization,
            cpu_offload_gb=self.cpu_offload_gb,
        )
        
    def _generate(self, text_prompt, query_images=None):
        from vllm import SamplingParams

        sampling_params = SamplingParams(
            temperature=self.temperature,
            top_p=self.top_p,
            top_k=self.top_k,
            max_tokens=self.max_tokens,
        )
    
        start_time = time.time()
        outputs = self.model.chat(text_prompt, sampling_params)
        end_time = time.time()
        
        self.model_output = outputs[0].outputs[0].text

        self.response_time = end_time - start_time

    def generate(self, text_prompt, query_images=None, system_message=None):
        response_dict = {}

        if text_prompt:
            messages = self.create_request(text_prompt, system_message)

            try:
                meta_response = self._generate(messages, query_images=query_images)
                if meta_response:
                    response_dict.update(meta_response)
                self.is_valid = True

            except Exception as e:
                logging.warning(e)
                self.is_valid = False

        response_dict.update(
            {
                "model_output": self.model_output,
                "is_valid": self.is_valid,
                "response_time": self.response_time,
                "n_output_tokens": self.count_tokens(),
            }
        )
        return response_dict

<<<<<<< HEAD
    #def model_template_fn(self, text_prompt, system_message=None):
    #    raise NotImplementedError
=======
    def create_request(self, text_prompt, system_message=None):
        if system_message:
            return [
                {"role": "system", "content": system_message},
                {"role": "user", "content": text_prompt},
            ]
        else:
            return [{"role": "user", "content": text_prompt}]

>>>>>>> 312c7dcd

@dataclass
class ClaudeModel(EndpointModel, KeyBasedAuthMixIn):
    """This class is used to interact with Claude models through the python api."""

    model_name: str = None
    temperature: float = 0
    max_tokens: int = 2000
    top_p: float = 0.95
    timeout: int = 60

    def __post_init__(self):
        super().__post_init__()
        self.client = anthropic.Anthropic(
            api_key=self.api_key,
            timeout=self.timeout,
        )

    def create_request(self, text_prompt, query_images=None, system_message=None, previous_messages=None):
        messages = []
        user_content = text_prompt
        if previous_messages:
            messages.extend(previous_messages)
        if query_images:
            encoded_images = self.base64encode(query_images)
            user_content = [
                {"type": "text", "text": text_prompt},
                {
                    "type": "image",
                    "source": {
                        "type": "base64",
                        "media_type": "image/jpeg",
                        "data": encoded_images[0],
                    },
                },
            ]
        messages.append({"role": "user", "content": user_content})

        if system_message:
            return {"messages": messages, "system": system_message}
        else:
            return {"messages": messages}

    def get_response(self, request):
        start_time = time.time()
        completion = self.client.messages.create(
            model=self.model_name,
            **request,
            temperature=self.temperature,
            top_p=self.top_p,
            max_tokens=self.max_tokens,
        )
        end_time = time.time()
        self.model_output = completion.content[0].text
        self.response_time = end_time - start_time
        if hasattr(completion, "usage"):
            return {"usage": completion.usage.to_dict()}

    def handle_request_error(self, e):
        return False


@dataclass
class TestModel(Model):
    # This class is used for testing purposes only. It only waits for a specified time and returns a response.
    response_time: float = 0.1
    model_output: str = "This is a test response."

    def __post_init__(self):
        self.n_output_tokens = self.count_tokens()

    def generate(self, text_prompt, **kwargs):
        return {
            "model_output": self.model_output,
            "is_valid": True,
            "response_time": self.response_time,
            "n_output_tokens": self.n_output_tokens,
        }<|MERGE_RESOLUTION|>--- conflicted
+++ resolved
@@ -501,13 +501,7 @@
         #    api_key=self.api_key,
         #)
         return OpenAI(
-<<<<<<< HEAD
-            #base_url="http://0.0.0.0:8000/v1",
-            #base_url="http://0.0.0.0:8001/v1",
-            base_url="http://0.0.0.0:8003/v1",
-=======
             base_url=self.base_url,
->>>>>>> 312c7dcd
             api_key=self.api_key,
         )
 
@@ -588,18 +582,6 @@
 
     def get_response(self, request):
         start_time = time.time()
-<<<<<<< HEAD
-        completion = self.client.chat.completions.create(
-            model=self.model_name,
-            seed=self.seed,
-            temperature=self.temperature,
-            top_p=self.top_p,
-            frequency_penalty=self.frequency_penalty,
-            presence_penalty=self.presence_penalty,
-            reasoning_effort=self.reasoning_effort,
-            **request,
-        )
-=======
         if "o1-preview" in self.model_name:
             if self.reasoning_effort == "high":
                 logging.error("Reasoning effort is not supported by OpenAI O1 preview model.")
@@ -623,7 +605,6 @@
                 reasoning_effort=self.reasoning_effort,
                 **request,
             )
->>>>>>> 312c7dcd
         end_time = time.time()
         openai_response = completion.model_dump()
         self.model_output = openai_response["choices"][0]["message"]["content"]
@@ -644,12 +625,8 @@
     seed: int = 0
     frequency_penalty: float = 0
     presence_penalty: float = 0
-<<<<<<< HEAD
-    reasoning_effort: str = None
-=======
     reasoning_effort: str = "medium"
     base_url: str = "https://api.openai.com/v1"
->>>>>>> 312c7dcd
 
     def __post_init__(self):
         self.api_key = self.get_api_key()
@@ -669,11 +646,7 @@
     seed: int = 0
     frequency_penalty: float = 0
     presence_penalty: float = 0
-<<<<<<< HEAD
-    reasoning_effort: str = None
-=======
     reasoning_effort: str = "medium"
->>>>>>> 312c7dcd
     api_version: str = "2023-06-01-preview"
     auth_scope: str = "https://cognitiveservices.azure.com/.default"
 
@@ -1231,10 +1204,6 @@
         )
         return response_dict
 
-<<<<<<< HEAD
-    #def model_template_fn(self, text_prompt, system_message=None):
-    #    raise NotImplementedError
-=======
     def create_request(self, text_prompt, system_message=None):
         if system_message:
             return [
@@ -1244,7 +1213,6 @@
         else:
             return [{"role": "user", "content": text_prompt}]
 
->>>>>>> 312c7dcd
 
 @dataclass
 class ClaudeModel(EndpointModel, KeyBasedAuthMixIn):
