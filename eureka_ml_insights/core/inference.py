import asyncio
import logging
import os
import time
from collections import deque
from concurrent.futures import ThreadPoolExecutor

from tqdm import tqdm

from eureka_ml_insights.data_utils.data import DataReader, JsonLinesWriter

from .pipeline import Component

MINUTE = 60


class Inference(Component):
<<<<<<< HEAD
    def __init__(
        self, model_config, data_config, output_dir, resume_from=None, requests_per_minute=None, max_concurrent=1
    ):
=======
    def __init__(self, model_config, data_config, output_dir, resume_from=None, requests_per_minute=None, max_concurrent=1):
>>>>>>> dd52943f
        """
        Initialize the Inference component.
        args:
            model_config (dict): ModelConfig object.
            data_config (dict): DataSetConfig object.
            output_dir (str): Directory to save the inference results.
            resume_from (str): optional. Path to the file where previous inference results are stored.
            requests_per_minute (int): optional. Number of inference requests to be made per minute, used for rate limiting. If not provided, rate limiting will not be applied.
            max_concurrent (int): optional. Maximum number of concurrent inferences to run. Default is 1.
        """
        super().__init__(output_dir)
        self.model = model_config.class_name(**model_config.init_args)
        self.data_loader = data_config.class_name(**data_config.init_args)
        self.writer = JsonLinesWriter(os.path.join(output_dir, "inference_result.jsonl"))

        self.resume_from = resume_from
        if resume_from and not os.path.exists(resume_from):
            raise FileNotFoundError(f"File {resume_from} not found.")

        # rate limiting parameters
        self.requests_per_minute = requests_per_minute
        self.request_times = deque()
        self.period = MINUTE

        # parallel inference parameters
        self.max_concurrent = max_concurrent

    @classmethod
    def from_config(cls, config):
        return cls(
            config.model_config,
            config.data_loader_config,
            config.output_dir,
            resume_from=config.resume_from,
            requests_per_minute=config.requests_per_minute,
            max_concurrent=config.max_concurrent,
        )

    def fetch_previous_inference_results(self):
        # fetch previous results from the provided resume_from file
        logging.info(f"Resuming inference from {self.resume_from}")
        pre_inf_results_df = DataReader(self.resume_from, format=".jsonl").load_dataset()

        # validate the resume_from contents
        with self.data_loader as loader:
            _, sample_model_input = self.data_loader.get_sample_model_input()
<<<<<<< HEAD
            sample_data_keys = loader.reader.read().keys()
=======

>>>>>>> dd52943f
            # verify that "model_output" and "is_valid" columns are present
            if "model_output" not in pre_inf_results_df.columns or "is_valid" not in pre_inf_results_df.columns:
                raise ValueError("Columns 'model_output' and 'is_valid' are required in the resume_from file.")

            # perform a sample inference call to get the model output keys and validate the resume_from contents
            sample_response_dict = self.model.generate(*sample_model_input)
            # check if the inference response dictionary contains the same keys as the resume_from file
<<<<<<< HEAD
            eventual_keys = set(sample_response_dict.keys()) | set(sample_data_keys)
            if set(eventual_keys) != set(pre_inf_results_df.columns):
                raise ValueError(
=======
            if set(sample_response_dict.keys()) != set(pre_inf_results_df.columns):
                logging.warn(
>>>>>>> dd52943f
                    f"Columns in resume_from file do not match the current inference response. "
                    f"Current inference response keys: {sample_response_dict.keys()}. "
                    f"Resume_from file columns: {pre_inf_results_df.columns}."
                )

        # find the last uid that was inferenced
        last_uid = pre_inf_results_df["uid"].astype(int).max()
        logging.info(f"Last uid inferenced: {last_uid}")
        return pre_inf_results_df, last_uid

    def validate_response_dict(self, response_dict):
        # Validate that the response dictionary contains the required fields
        # "model_output" and "is_valid" are mandatory fields to be returned by any model
        if "model_output" not in response_dict or "is_valid" not in response_dict:
            raise ValueError("Response dictionary must contain 'model_output' and 'is_valid' keys.")

    def retrieve_exisiting_result(self, data, pre_inf_results_df):
        """Finds the previous result for the given data point from the pre_inf_results_df and returns it if it is valid
        data: dict, data point to be inferenced
        pre_inf_results_df: pd.DataFrame, previous inference results
        """
        prev_results = pre_inf_results_df[pre_inf_results_df.uid == data["uid"]]
        if prev_results.empty:
            return None
        prev_result_is_valid = bool(prev_results["is_valid"].values[0])
        prev_model_output = prev_results["model_output"].values[0]

        if prev_result_is_valid:
            logging.info(f"Skipping inference for uid: {data['uid']}. Using previous results.")
            try:
                prev_model_tokens = prev_results["n_output_tokens"].values[0]
            except KeyError:
                logging.warn(
                    "Previous results do not contain 'n_output_tokens' column, setting to None for this data point."
                )
                prev_model_tokens = None
            try:
                prev_model_time = prev_results["response_time"].values[0]
            except KeyError:
                logging.warn(
                    "Previous results do not contain 'response_time' column, setting to None for this data point."
                )
                prev_model_time = None

            data["model_output"], data["is_valid"], data["n_output_tokens"], data["response_time"] = (
                prev_model_output,
                prev_result_is_valid,
                prev_model_tokens,
                prev_model_time,
            )
            return data

    def run(self):
        if self.max_concurrent > 1:
            asyncio.run(self._run_par())
        else:
            self._run()

    def _run(self):
        """sequential inference"""
        if self.resume_from:
            pre_inf_results_df, last_uid = self.fetch_previous_inference_results()
        with self.data_loader as loader:
            with self.writer as writer:
                for data, model_inputs in tqdm(loader, desc="Inference Progress:"):

                    if self.resume_from and (data["uid"] <= last_uid):
                        prev_result = self.retrieve_exisiting_result(data, pre_inf_results_df)
                        if prev_result:
                            writer.write(prev_result)
                            continue

                    # generate text from model (optionally at a limited rate)
                    if self.requests_per_minute:
                        while len(self.request_times) >= self.requests_per_minute:
                            # remove the oldest request time if it is older than the rate limit period
                            if time.time() - self.request_times[0] > self.period:
                                self.request_times.popleft()
                            else:
                                # rate limit is reached, wait for a second
                                time.sleep(1)
                        self.request_times.append(time.time())
                    response_dict = self.model.generate(*model_inputs)
                    self.validate_response_dict(response_dict)
                    # write results
                    data.update(response_dict)
                    writer.write(data)

    async def run_in_excutor(self, model_inputs, executor):
        """Run model.generate in a ThreadPoolExecutor.
        args:
            model_inputs (tuple): inputs to the model.generate function.
            executor (ThreadPoolExecutor): ThreadPoolExecutor instance.
        """
        loop = asyncio.get_event_loop()
        return await loop.run_in_executor(executor, self.model.generate, *model_inputs)

    async def _run_par(self):
        """parallel inference"""
        concurrent_inputs = []
        concurrent_metadata = []
        if self.resume_from:
            pre_inf_results_df, last_uid = self.fetch_previous_inference_results()
        with self.data_loader as loader:
            with self.writer as writer:
                for data, model_inputs in tqdm(loader, desc="Inference Progress:"):
                    if self.resume_from and (data["uid"] <= last_uid):
                        prev_result = self.retrieve_exisiting_result(data, pre_inf_results_df)
                        if prev_result:
                            writer.write(prev_result)
                            continue
<<<<<<< HEAD

=======
                    
>>>>>>> dd52943f
                    # if batch is ready for concurrent inference
                    elif len(concurrent_inputs) >= self.max_concurrent:
                        with ThreadPoolExecutor() as executor:
                            await self.run_batch(concurrent_inputs, concurrent_metadata, writer, executor)
                        concurrent_inputs = []
                        concurrent_metadata = []
                    # add data to batch for concurrent inference
                    concurrent_inputs.append(model_inputs)
                    concurrent_metadata.append(data)
                # if data loader is exhausted but there are remaining data points that did not form a full batch
                if concurrent_inputs:
                    with ThreadPoolExecutor() as executor:
                        await self.run_batch(concurrent_inputs, concurrent_metadata, writer, executor)

    async def run_batch(self, concurrent_inputs, concurrent_metadata, writer, executor):
        """Run a batch of inferences concurrently using ThreadPoolExecutor.
        args:
            concurrent_inputs (list): list of inputs to the model.generate function.
            concurrent_metadata (list): list of metadata corresponding to the inputs.
            writer (JsonLinesWriter): JsonLinesWriter instance to write the results.
            executor (ThreadPoolExecutor): ThreadPoolExecutor instance.
        """
        tasks = [asyncio.create_task(self.run_in_excutor(input_data, executor)) for input_data in concurrent_inputs]
        results = await asyncio.gather(*tasks)
        for i in range(len(concurrent_inputs)):
            data, response_dict = concurrent_metadata[i], results[i]
            self.validate_response_dict(response_dict)
            # prepare results for writing
            data.update(response_dict)
            writer.write(data)<|MERGE_RESOLUTION|>--- conflicted
+++ resolved
@@ -15,13 +15,8 @@
 
 
 class Inference(Component):
-<<<<<<< HEAD
-    def __init__(
-        self, model_config, data_config, output_dir, resume_from=None, requests_per_minute=None, max_concurrent=1
-    ):
-=======
     def __init__(self, model_config, data_config, output_dir, resume_from=None, requests_per_minute=None, max_concurrent=1):
->>>>>>> dd52943f
+
         """
         Initialize the Inference component.
         args:
@@ -68,11 +63,8 @@
         # validate the resume_from contents
         with self.data_loader as loader:
             _, sample_model_input = self.data_loader.get_sample_model_input()
-<<<<<<< HEAD
             sample_data_keys = loader.reader.read().keys()
-=======
-
->>>>>>> dd52943f
+
             # verify that "model_output" and "is_valid" columns are present
             if "model_output" not in pre_inf_results_df.columns or "is_valid" not in pre_inf_results_df.columns:
                 raise ValueError("Columns 'model_output' and 'is_valid' are required in the resume_from file.")
@@ -80,14 +72,9 @@
             # perform a sample inference call to get the model output keys and validate the resume_from contents
             sample_response_dict = self.model.generate(*sample_model_input)
             # check if the inference response dictionary contains the same keys as the resume_from file
-<<<<<<< HEAD
             eventual_keys = set(sample_response_dict.keys()) | set(sample_data_keys)
             if set(eventual_keys) != set(pre_inf_results_df.columns):
                 raise ValueError(
-=======
-            if set(sample_response_dict.keys()) != set(pre_inf_results_df.columns):
-                logging.warn(
->>>>>>> dd52943f
                     f"Columns in resume_from file do not match the current inference response. "
                     f"Current inference response keys: {sample_response_dict.keys()}. "
                     f"Resume_from file columns: {pre_inf_results_df.columns}."
@@ -199,11 +186,7 @@
                         if prev_result:
                             writer.write(prev_result)
                             continue
-<<<<<<< HEAD
-
-=======
-                    
->>>>>>> dd52943f
+
                     # if batch is ready for concurrent inference
                     elif len(concurrent_inputs) >= self.max_concurrent:
                         with ThreadPoolExecutor() as executor:
