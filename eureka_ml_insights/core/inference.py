--- conflicted
+++ resolved
@@ -177,94 +177,6 @@
             return data
 
     def run(self):
-<<<<<<< HEAD
-        if self.max_concurrent > 1:
-            self._run_par()
-        else:
-            self._run()
-
-    def _run(self):
-        """sequential inference"""
-        if self.resume_from:
-            pre_inf_results_df, last_uid = self.fetch_previous_inference_results()
-        with self.data_loader as loader:
-            with self.writer as writer:
-                for data, model_args, model_kwargs in tqdm(loader, desc="Inference Progress:"):
-                    if self.chat_mode and data.get("is_valid", True) is False:
-                        continue
-                    if self.resume_from and (data["uid"] <= last_uid):
-                        prev_result = self.retrieve_exisiting_result(data, pre_inf_results_df)
-                        if prev_result:
-                            writer.write(prev_result)
-                            continue
-
-                    # generate text from model (optionally at a limited rate)
-                    if self.requests_per_minute:
-                        while len(self.request_times) >= self.requests_per_minute:
-                            # remove the oldest request time if it is older than the rate limit period
-                            if time.time() - self.request_times[0] > self.period:
-                                self.request_times.popleft()
-                            else:
-                                # rate limit is reached, wait for a second
-                                time.sleep(1)
-                        self.request_times.append(time.time())
-                    response_dict = self.model.generate(*model_args, **model_kwargs)
-                    self.validate_response_dict(response_dict)
-                    # write results
-                    data.update(response_dict)
-                    writer.write(data)
-
-    def _run_par(self):
-        """parallel inference"""
-        concurrent_inputs = []
-        concurrent_metadata = []
-        if self.resume_from:
-            pre_inf_results_df, last_uid = self.fetch_previous_inference_results()
-        with self.data_loader as loader:
-            with self.writer as writer:
-                for data, model_args, model_kwargs in tqdm(loader, desc="Inference Progress:"):
-                    if self.chat_mode and data.get("is_valid", True) is False:
-                        continue
-                    if self.resume_from and (data["uid"] <= last_uid):
-                        prev_result = self.retrieve_exisiting_result(data, pre_inf_results_df)
-                        if prev_result:
-                            writer.write(prev_result)
-                            continue
-
-                    # if batch is ready for concurrent inference
-                    elif len(concurrent_inputs) >= self.max_concurrent:
-                        with ThreadPoolExecutor(max_workers=self.max_concurrent) as executor:
-                            self.run_batch(concurrent_inputs, concurrent_metadata, writer, executor)
-                        concurrent_inputs = []
-                        concurrent_metadata = []
-                    # add data to batch for concurrent inference
-                    concurrent_inputs.append((model_args, model_kwargs))
-                    concurrent_metadata.append(data)
-                # if data loader is exhausted but there are remaining data points that did not form a full batch
-                if concurrent_inputs:
-                    with ThreadPoolExecutor(max_workers=self.max_concurrent) as executor:
-                        self.run_batch(concurrent_inputs, concurrent_metadata, writer, executor)
-
-    def run_batch(self, concurrent_inputs, concurrent_metadata, writer, executor):
-        """Run a batch of inferences concurrently using ThreadPoolExecutor.
-        args:
-            concurrent_inputs (list): list of inputs to the model.generate function.
-            concurrent_metadata (list): list of metadata corresponding to the inputs.
-            writer (JsonLinesWriter): JsonLinesWriter instance to write the results.
-            executor (ThreadPoolExecutor): ThreadPoolExecutor instance.
-        """
-
-        def sub_func(model_inputs):
-            return self.model.generate(*model_inputs[0], **model_inputs[1])
-
-        results = executor.map(sub_func, concurrent_inputs)
-        for i, result in enumerate(results):
-            data, response_dict = concurrent_metadata[i], result
-            self.validate_response_dict(response_dict)
-            # prepare results for writing
-            data.update(response_dict)
-            writer.write(data)
-=======
         if self.resume_from:
             self.pre_inf_results_df, self.last_uid = self.fetch_previous_inference_results()
         with self.data_loader as loader, ThreadPoolExecutor(max_workers=self.max_concurrent) as executor:
@@ -305,5 +217,4 @@
         self.validate_response_dict(response_dict)
         data.update(response_dict)
         return data
-      
->>>>>>> 3a1cd28f
+      